/* This code is part of WoT, a plugin for Freenet. It is distributed 
 * under the GNU General Public License, version 2 (or at your option
 * any later version). See http://www.gnu.org/ for details of the GPL. */
package plugins.WebOfTrust;

import java.io.File;
import java.lang.reflect.Field;
import java.net.MalformedURLException;
import java.util.HashMap;
import java.util.HashSet;
import java.util.LinkedList;

import plugins.WebOfTrust.exceptions.DuplicateIdentityException;
import plugins.WebOfTrust.exceptions.DuplicateScoreException;
import plugins.WebOfTrust.exceptions.DuplicateTrustException;
import plugins.WebOfTrust.exceptions.InvalidParameterException;
import plugins.WebOfTrust.exceptions.NotInTrustTreeException;
import plugins.WebOfTrust.exceptions.NotTrustedException;
import plugins.WebOfTrust.exceptions.UnknownIdentityException;
import plugins.WebOfTrust.introduction.IntroductionClient;
import plugins.WebOfTrust.introduction.IntroductionPuzzle;
import plugins.WebOfTrust.introduction.IntroductionPuzzleStore;
import plugins.WebOfTrust.introduction.IntroductionServer;
import plugins.WebOfTrust.introduction.OwnIntroductionPuzzle;
import plugins.WebOfTrust.ui.fcp.FCPInterface;
import plugins.WebOfTrust.ui.web.WebInterface;

import com.db4o.Db4o;
import com.db4o.ObjectContainer;
import com.db4o.ObjectSet;
import com.db4o.ext.ExtObjectContainer;
import com.db4o.query.Query;
import com.db4o.reflect.jdk.JdkReflector;

import freenet.keys.FreenetURI;
import freenet.l10n.BaseL10n;
import freenet.l10n.BaseL10n.LANGUAGE;
import freenet.l10n.PluginL10n;
import freenet.node.RequestClient;
import freenet.pluginmanager.FredPlugin;
import freenet.pluginmanager.FredPluginBaseL10n;
import freenet.pluginmanager.FredPluginFCP;
import freenet.pluginmanager.FredPluginL10n;
import freenet.pluginmanager.FredPluginRealVersioned;
import freenet.pluginmanager.FredPluginThreadless;
import freenet.pluginmanager.FredPluginVersioned;
import freenet.pluginmanager.PluginReplySender;
import freenet.pluginmanager.PluginRespirator;
import freenet.support.Logger;
import freenet.support.SimpleFieldSet;
import freenet.support.api.Bucket;

/**
 * A web of trust plugin based on Freenet.
 * 
 * @author xor (xor@freenetproject.org), Julien Cornuwel (batosai@freenetproject.org)
 */
public class WebOfTrust implements FredPlugin, FredPluginThreadless, FredPluginFCP, FredPluginVersioned, FredPluginRealVersioned,
	FredPluginL10n, FredPluginBaseL10n {
	
	/* Constants */
	
	public static final boolean FAST_DEBUG_MODE = false;
	
	/** The relative path of the plugin on Freenet's web interface */
	public static final String SELF_URI = "/WebOfTrust";

	/** Package-private method to allow unit tests to bypass some assert()s */
	
	/**
	 * The "name" of this web of trust. It is included in the document name of identity URIs. For an example, see the SEED_IDENTITIES
	 * constant below. The purpose of this costant is to allow anyone to create his own custom web of trust which is completely disconnected
	 * from the "official" web of trust of the Freenet project.
	 */
	public static final String WOT_NAME = "WebOfTrust";
	
	public static final String DATABASE_FILENAME =  WOT_NAME + ".db4o"; 
	public static final int DATABASE_FORMAT_VERSION = 1; 
	
	/**
	 * The official seed identities of the WoT plugin: If a newbie wants to download the whole offficial web of trust, he needs at least one
	 * trust list from an identity which is well-connected to the web of trust. To prevent newbies from having to add this identity manually,
	 * the Freenet development team provides a list of seed identities - each of them is one of the developers.
	 */
	private static final String[] SEED_IDENTITIES = new String[] { 
		"USK@QeTBVWTwBldfI-lrF~xf0nqFVDdQoSUghT~PvhyJ1NE,OjEywGD063La2H-IihD7iYtZm3rC0BP6UTvvwyF5Zh4,AQACAAE/WebOfTrust/90", // xor
		"USK@z9dv7wqsxIBCiFLW7VijMGXD9Gl-EXAqBAwzQ4aq26s,4Uvc~Fjw3i9toGeQuBkDARUV5mF7OTKoAhqOA9LpNdo,AQACAAE/WebOfTrust/60", // Toad
		"USK@o2~q8EMoBkCNEgzLUL97hLPdddco9ix1oAnEa~VzZtg,X~vTpL2LSyKvwQoYBx~eleI2RF6QzYJpzuenfcKDKBM,AQACAAE/WebOfTrust/0", // Bombe
		"USK@cI~w2hrvvyUa1E6PhJ9j5cCoG1xmxSooi7Nez4V2Gd4,A3ArC3rrJBHgAJV~LlwY9kgxM8kUR2pVYXbhGFtid78,AQACAAE/WebOfTrust/19", // TheSeeker
		"USK@D3MrAR-AVMqKJRjXnpKW2guW9z1mw5GZ9BB15mYVkVc,xgddjFHx2S~5U6PeFkwqO5V~1gZngFLoM-xaoMKSBI8,AQACAAE/WebOfTrust/47", // zidel
	};

	/* References from the node */
	
	/** The node's interface to connect the plugin with the node, needed for retrieval of all other interfaces */
	private PluginRespirator mPR;	
	
	private static PluginL10n l10n;
	
	/* References from the plugin itself */
	
	/* Database & configuration of the plugin */
	private ExtObjectContainer mDB;
	private Configuration mConfig;
	private IntroductionPuzzleStore mPuzzleStore;
	
	/** Used for exporting identities, identity introductions and introduction puzzles to XML and importing them from XML. */
	private XMLTransformer mXMLTransformer;
	private RequestClient mRequestClient;

	/* Worker objects which actually run the plugin */
	
	/**
	 * Clients can subscribe to certain events such as identity creation, trust changes, etc. with the {@link SubscriptionManager}
	 */
	private SubscriptionManager mSubscriptionManager;
	
	/**
	 * Periodically wakes up and inserts any OwnIdentity which needs to be inserted.
	 */
	private IdentityInserter mInserter;
	
	/**
	 * Fetches identities when it is told to do so by the plugin:
	 * - At startup, all known identities are fetched
	 * - When a new identity is received from a trust list it is fetched
	 * - When a new identity is received by the IntrouductionServer it is fetched
	 * - When an identity is manually added it is also fetched.
	 * - ...
	 */
	private IdentityFetcher mFetcher;
	
	
	/**
	 * Uploads captchas belonging to our own identities which others can solve to get on the trust list of them. Checks whether someone
	 * uploaded solutions for them periodically and adds the new identities if a solution is received. 
	 */
	private IntroductionServer mIntroductionServer;
	
	/**
	 * Downloads captchas which the user can solve to announce his identities on other people's trust lists, provides the interface for
	 * the UI to obtain the captchas and enter solutions. Uploads the solutions if the UI enters them.
	 */
	private IntroductionClient mIntroductionClient;
	
	/* Actual data of the WoT */
	
	private boolean mFullScoreComputationNeeded = false;
	
	private boolean mTrustListImportInProgress = false;
	
	
	/* User interfaces */
	
	private WebInterface mWebInterface;
	private FCPInterface mFCPInterface;
	
	
	/* These booleans are used for preventing the construction of log-strings if logging is disabled (for saving some cpu cycles) */
	
	private static transient volatile boolean logDEBUG = false;
	private static transient volatile boolean logMINOR = false;
	
	static {
		Logger.registerClass(WebOfTrust.class);
	}

	public void runPlugin(PluginRespirator myPR) {
		try {
			Logger.normal(this, "Web Of Trust plugin starting up...");
			
			/* Catpcha generation needs headless mode on linux */
			System.setProperty("java.awt.headless", "true"); 
	
			mPR = myPR;
			mDB = openDatabase(new File(getUserDataDirectory(), DATABASE_FILENAME));
			
			mConfig = getOrCreateConfig();
			if(mConfig.getDatabaseFormatVersion() > WebOfTrust.DATABASE_FORMAT_VERSION)
				throw new RuntimeException("The WoT plugin's database format is newer than the WoT plugin which is being used.");
			
			upgradeDB();
			
			mXMLTransformer = new XMLTransformer(this);
			mPuzzleStore = new IntroductionPuzzleStore(this);
			
			mRequestClient = new RequestClient() {
	
				public boolean persistent() {
					return false;
				}
	
				public void removeFrom(ObjectContainer container) {
					throw new UnsupportedOperationException();
				}

				public boolean realTimeFlag() {
					return false;
				}
				
			};
			
			mSubscriptionManager = new SubscriptionManager(this);
			
			mInserter = new IdentityInserter(this);
			mFetcher = new IdentityFetcher(this, getPluginRespirator());		
			
			// We only do this if debug logging is enabled since the integrity verification cannot repair anything anyway,
			// if the user does not read his logs there is no need to check the integrity.
			// TODO: Do this once every few startups and notify the user in the web ui if errors are found.
			if(logDEBUG)
				verifyDatabaseIntegrity();
			
			// TODO: Only do this once every few startups once we are certain that score computation does not have any serious bugs.
			verifyAndCorrectStoredScores();
			
			// Database is up now, integrity is checked. We can start to actually do stuff
			
			mSubscriptionManager.start();
			
			createSeedIdentities();
			
			Logger.normal(this, "Starting fetches of all identities...");
			synchronized(this) {
			synchronized(mFetcher) {
				for(Identity identity : getAllIdentities()) {
					if(shouldFetchIdentity(identity)) {
						try {
							mFetcher.fetch(identity.getID());
						}
						catch(Exception e) {
							Logger.error(this, "Fetching identity failed!", e);
						}
					}
				}
			}
			}
			
			mInserter.start();

			mIntroductionServer = new IntroductionServer(this, mFetcher);
			mIntroductionServer.start();
			
			mIntroductionClient = new IntroductionClient(this);
			mIntroductionClient.start();

			mWebInterface = new WebInterface(this, SELF_URI);
			mFCPInterface = new FCPInterface(this);
			
			Logger.normal(this, "Web Of Trust plugin starting up completed.");
		}
		catch(RuntimeException e){
			Logger.error(this, "Error during startup", e);
			/* We call it so the database is properly closed */
			terminate();
			
			throw e;
		}
	}
	
	/**
	 * Constructor for being used by the node and unit tests. Does not do anything.
	 */
	public WebOfTrust() {

	}
	
	/**
	 *  Constructor which does not generate an IdentityFetcher, IdentityInster, IntroductionPuzzleStore, user interface, etc.
	 * For use by the unit tests to be able to run WoT without a node.
	 * @param databaseFilename The filename of the database.
	 */
	public WebOfTrust(String databaseFilename) {
		mDB = openDatabase(new File(databaseFilename));
		mConfig = getOrCreateConfig();
		
		if(mConfig.getDatabaseFormatVersion() > WebOfTrust.DATABASE_FORMAT_VERSION)
			throw new RuntimeException("The WoT plugin's database format is newer than the WoT plugin which is being used.");
		
		mPuzzleStore = new IntroductionPuzzleStore(this);
		
		mSubscriptionManager = new SubscriptionManager(this);
		
		mFetcher = new IdentityFetcher(this, null);
	}
	
	private File getUserDataDirectory() {
        final File wotDirectory = new File(mPR.getNode().getUserDir(), WOT_NAME);
        
        if(!wotDirectory.exists() && !wotDirectory.mkdir())
        	throw new RuntimeException("Unable to create directory " + wotDirectory);
        
        return wotDirectory;
	}

	/**
	 * ATTENTION: This function is duplicated in the Freetalk plugin, please backport any changes.
	 * 
	 * Initializes the plugin's db4o database.
	 */
	private ExtObjectContainer openDatabase(File file) {
		Logger.normal(this, "Using db4o " + Db4o.version());
		
		com.db4o.config.Configuration cfg = Db4o.newConfiguration();
		
		// Required config options:
		cfg.reflectWith(new JdkReflector(getPluginClassLoader()));
		// TODO: Optimization: We do explicit activation everywhere. We could change this to 1 and test whether it still works.
		// We have to do very careful testing though, toad_ said that db4o bugs can occur with depth 1 and manual activation...
		cfg.activationDepth(1);
		cfg.updateDepth(1); // This must not be changed: We only activate(this, 1) before store(this).
		Logger.normal(this, "Default activation depth: " + cfg.activationDepth());
		cfg.exceptionsOnNotStorable(true);
        // The shutdown hook does auto-commit. We do NOT want auto-commit: if a transaction hasn't commit()ed, it's not safe to commit it.
        cfg.automaticShutDown(false);
        
        // Performance config options:
        cfg.callbacks(false); // We don't use callbacks yet. TODO: Investigate whether we might want to use them
        cfg.classActivationDepthConfigurable(false);
        
        // Registration of indices (also performance)
        
        @SuppressWarnings("unchecked")
		final Class<? extends Persistent>[] persistentClasses = new Class[] {
        	Configuration.class,
        	Identity.class,
        	OwnIdentity.class,
        	Trust.class,
        	Score.class,
        	IdentityFetcher.IdentityFetcherCommand.class,
        	IdentityFetcher.AbortFetchCommand.class,
        	IdentityFetcher.StartFetchCommand.class,
        	IdentityFetcher.UpdateEditionHintCommand.class,
        	SubscriptionManager.Subscription.class,
        	SubscriptionManager.IdentityAttributeListSubscription.class,
        	SubscriptionManager.IdentityListSubscription.class,
        	SubscriptionManager.ScoreListSubscription.class,
        	SubscriptionManager.TrustListSubscription.class,
        	SubscriptionManager.Notification.class,
        	SubscriptionManager.InitialSynchronizationNotification.class,
        	SubscriptionManager.IdentityChangedNotification.class,
        	SubscriptionManager.IdentityListChangedNotification.class,
        	SubscriptionManager.ScoreChangedNotification.class,
        	SubscriptionManager.TrustChangedNotification.class,
        	IntroductionPuzzle.class,
        	OwnIntroductionPuzzle.class
        };
        
        for(Class<? extends Persistent> clazz : persistentClasses) {
        	boolean classHasIndex = clazz.getAnnotation(Persistent.IndexedClass.class) != null;
        	
        	// TODO: We enable class indexes for all classes to make sure nothing breaks because it is the db4o default, check whether enabling
        	// them only for the classes where we need them does not cause any harm.
        	classHasIndex = true;
        	
        	if(logDEBUG) Logger.debug(this, "Peristent class: " + clazz.getCanonicalName() + "; hasIndex==" + classHasIndex);
        	
        	// TODO: Make very sure that it has no negative side effects if we disable class indices for some classes
        	// Maybe benchmark in comparison to a database which has class indices enabled for ALL classes.
        	cfg.objectClass(clazz).indexed(classHasIndex);
   
        	// Check the class' fields for @IndexedField annotations
        	for(Field field : clazz.getDeclaredFields()) {
        		if(field.getAnnotation(Persistent.IndexedField.class) != null) {
        			if(logDEBUG) Logger.debug(this, "Registering indexed field " + clazz.getCanonicalName() + '.' + field.getName());
        			cfg.objectClass(clazz).objectField(field.getName()).indexed(true);
        		}
        	}
        	
    		// Check whether the class itself has an @IndexedField annotation
    		final Persistent.IndexedField annotation =  clazz.getAnnotation(Persistent.IndexedField.class);
    		if(annotation != null) {
        		for(String fieldName : annotation.names()) {
        			if(logDEBUG) Logger.debug(this, "Registering indexed field " + clazz.getCanonicalName() + '.' + fieldName);
        			cfg.objectClass(clazz).objectField(fieldName).indexed(true);
        		}
    		}
        }
        
        // TODO: We should check whether db4o inherits the indexed attribute to child classes, for example for this one:
        // Unforunately, db4o does not provide any way to query the indexed() property of fields, you can only set it
        // We might figure out whether inheritance works by writing a benchmark.

		return Db4o.openFile(cfg, file.getAbsolutePath()).ext();
	}
	
	private synchronized void upgradeDB() {
		int databaseVersion = mConfig.getDatabaseFormatVersion();
		
		if(databaseVersion == WebOfTrust.DATABASE_FORMAT_VERSION)
			return;
		
		// Insert upgrade code here. See Freetalk.java for a skeleton.
		
		if(databaseVersion != WebOfTrust.DATABASE_FORMAT_VERSION)
			throw new RuntimeException("Your database is too outdated to be upgraded automatically, please create a new one by deleting " 
					+ DATABASE_FILENAME + ". Contact the developers if you really need your old data.");
	}
	
	private synchronized void verifyDatabaseIntegrity() {
		deleteDuplicateObjects();
		deleteOrphanObjects();
		
		Logger.debug(this, "Testing database integrity...");
		
		final Query q = mDB.query();
		q.constrain(Persistent.class);
		
		for(final Persistent p : new Persistent.InitializingObjectSet<Persistent>(this, q)) {
			try {
				p.startupDatabaseIntegrityTest();
			} catch(Exception e) {
				try {
					Logger.error(this, "Integrity test failed for " + p, e);
				} catch(Exception e2) {
					Logger.error(this, "Integrity test failed for Persistent of class " + p.getClass(), e);
					Logger.error(this, "Exception thrown by toString() was:", e2);
				}
			}
		}
		
		Logger.debug(this, "Database integrity test finished.");
	}
	
	/**
	 * Recomputes the {@link Score} of all identities and checks whether the score which is stored in the database is correct.
	 * Incorrect scores are corrected & stored.
	 * The function is synchronized and does a transaction, no outer synchronization is needed. 
	 */
	private synchronized void verifyAndCorrectStoredScores() {
		Logger.normal(this, "Veriying all stored scores ...");
		synchronized(Persistent.transactionLock(mDB)) {
			try {
				computeAllScoresWithoutCommit();
				Persistent.checkedCommit(mDB, this);
			} catch(RuntimeException e) {
				Persistent.checkedRollbackAndThrow(mDB, this, e);
			}
		}
		Logger.normal(this, "Veriying all stored scores finished.");
	}
	
	/**
	 * Debug function for deleting duplicate identities etc. which might have been created due to bugs :)
	 */
	private synchronized void deleteDuplicateObjects() {
		synchronized(Persistent.transactionLock(mDB)) {
		try {
			HashSet<String> deleted = new HashSet<String>();

			if(logDEBUG) Logger.debug(this, "Searching for duplicate identities ...");

			for(Identity identity : getAllIdentities()) {
				Query q = mDB.query();
				q.constrain(Identity.class);
				q.descend("mID").constrain(identity.getID());
				q.constrain(identity).identity().not();
				ObjectSet<Identity> duplicates = new Persistent.InitializingObjectSet<Identity>(this, q);
				for(Identity duplicate : duplicates) {
					if(deleted.contains(duplicate.getID()) == false) {
						Logger.error(duplicate, "Deleting duplicate identity " + duplicate.getRequestURI());
						deleteIdentity(duplicate);
					}
				}
				deleted.add(identity.getID());
			}
			Persistent.checkedCommit(mDB, this);
			
			if(logDEBUG) Logger.debug(this, "Finished searching for duplicate identities.");
		}
		catch(RuntimeException e) {
			Persistent.checkedRollback(mDB, this, e);
		}
		}

		synchronized(Persistent.transactionLock(mDB)) {
		try {
		if(logDEBUG) Logger.debug(this, "Searching for duplicate Trust objects ...");

		boolean duplicateTrustFound = false;
		for(OwnIdentity truster : getAllOwnIdentities()) {
			HashSet<String> givenTo = new HashSet<String>();

			for(Trust trust : getGivenTrusts(truster)) {
				if(givenTo.contains(trust.getTrustee().getID()) == false)
					givenTo.add(trust.getTrustee().getID());
				else {
					Logger.error(this, "Deleting duplicate given trust:" + trust);
					removeTrustWithoutCommit(trust);
					duplicateTrustFound = true;
				}
			}
		}
		
		if(duplicateTrustFound) {
			computeAllScoresWithoutCommit();
		}
		
		Persistent.checkedCommit(mDB, this);
		if(logDEBUG) Logger.debug(this, "Finished searching for duplicate trust objects.");
		}
		catch(RuntimeException e) {
			Persistent.checkedRollback(mDB, this, e);
		}
		}
		
		/* TODO: Also delete duplicate score */
	}
	
	/**
	 * Debug function for deleting trusts or scores of which one of the involved partners is missing.
	 */
	private synchronized void deleteOrphanObjects() {
		synchronized(Persistent.transactionLock(mDB)) {
			try {
				boolean orphanTrustFound = false;
				
				Query q = mDB.query();
				q.constrain(Trust.class);
				q.descend("mTruster").constrain(null).identity().or(q.descend("mTrustee").constrain(null).identity());
				ObjectSet<Trust> orphanTrusts = new Persistent.InitializingObjectSet<Trust>(this, q);
				
				for(Trust trust : orphanTrusts) {
					if(trust.getTruster() != null && trust.getTrustee() != null) {
						// TODO: Remove this workaround for the db4o bug as soon as we are sure that it does not happen anymore.
						Logger.error(this, "Db4o bug: constrain(null).identity() did not work for " + trust);
						continue;
					}
					
					Logger.error(trust, "Deleting orphan trust, truster = " + trust.getTruster() + ", trustee = " + trust.getTrustee());
					orphanTrustFound = true;
					trust.deleteWithoutCommit();
					// No need to update subscriptions as the trust is broken anyway.
				}
				
				if(orphanTrustFound) {
					computeAllScoresWithoutCommit();
					Persistent.checkedCommit(mDB, this);
				}
			}
			catch(Exception e) {
				Persistent.checkedRollback(mDB, this, e); 
			}
		}
		
		synchronized(Persistent.transactionLock(mDB)) {
			try {
				boolean orphanScoresFound = false;
				
				Query q = mDB.query();
				q.constrain(Score.class);
				q.descend("mTruster").constrain(null).identity().or(q.descend("mTrustee").constrain(null).identity());
				ObjectSet<Score> orphanScores = new Persistent.InitializingObjectSet<Score>(this, q);
				
				for(Score score : orphanScores) {
					if(score.getTruster() != null && score.getTrustee() != null) {
						// TODO: Remove this workaround for the db4o bug as soon as we are sure that it does not happen anymore.
						Logger.error(this, "Db4o bug: constrain(null).identity() did not work for " + score);
						continue;
					}
					
					Logger.error(score, "Deleting orphan score, truster = " + score.getTruster() + ", trustee = " + score.getTrustee());
					orphanScoresFound = true;
					score.deleteWithoutCommit();
					// No need to update subscriptions as the score is broken anyway.
				}
				
				if(orphanScoresFound) {
					computeAllScoresWithoutCommit();
					Persistent.checkedCommit(mDB, this);
				}
			}
			catch(Exception e) {
				Persistent.checkedRollback(mDB, this, e);
			}
		}
	}
	
	
	/**
	 * Loads an existing Config object from the database and adds any missing default values to it, creates and stores a new one if none exists.
	 * @return The config object.
	 */
	private synchronized Configuration getOrCreateConfig() {
		final Query query = mDB.query();
		query.constrain(Configuration.class);
		final ObjectSet<Configuration> result = new Persistent.InitializingObjectSet<Configuration>(this, query);

		switch(result.size()) {
			case 1: {
				final Configuration config = result.next();
				// For the HashMaps to stay alive we need to activate to full depth.
				config.checkedActivate(4);
				config.setDefaultValues(false);
				config.storeAndCommit();
				return config;
			}
			case 0: {
				final Configuration config = new Configuration(this);
				config.initializeTransient(this);
				config.storeAndCommit();
				return config;
			}
			default:
				throw new RuntimeException("Multiple config objects found: " + result.size());
		}
	}
	
	
	/** Capacity is the maximum amount of points an identity can give to an other by trusting it. 
	 * 
	 * Values choice :
	 * Advogato Trust metric recommends that values decrease by rounded 2.5 times.
	 * This makes sense, making the need of 3 N+1 ranked people to overpower
	 * the trust given by a N ranked identity.
	 * 
	 * Number of ranks choice :
	 * When someone creates a fresh identity, he gets the seed identity at
	 * rank 1 and freenet developpers at rank 2. That means that
	 * he will see people that were :
	 * - given 7 trust by freenet devs (rank 2)
	 * - given 17 trust by rank 3
	 * - given 50 trust by rank 4
	 * - given 100 trust by rank 5 and above.
	 * This makes the range small enough to avoid a newbie
	 * to even see spam, and large enough to make him see a reasonnable part
	 * of the community right out-of-the-box.
	 * Of course, as soon as he will start to give trust, he will put more
	 * people at rank 1 and enlarge his WoT.
	 */
	protected static final int capacities[] = {
			100,// Rank 0 : Own identities
			40,	// Rank 1 : Identities directly trusted by ownIdenties
			16, // Rank 2 : Identities trusted by rank 1 identities
			6,	// So on...
			2,
			1	// Every identity above rank 5 can give 1 point
	};			// Identities with negative score have zero capacity
	
	/**
	 * Computes the capacity of a truster. The capacity is a weight function in percent which is used to decide how much
	 * trust points an identity can add to the score of identities which it has assigned trust values to.
	 * The higher the rank of an identity, the less is it's capacity.
	 *
	 * If the rank of the identity is Integer.MAX_VALUE (infinite, this means it has only received negative or 0 trust values from identities with rank >= 0 and less
	 * than infinite) or -1 (this means that it has only received trust values from identities with infinite rank) then its capacity is 0.
	 * 
	 * If the truster has assigned a trust value to the trustee the capacity will be computed only from that trust value:
	 * The decision of the truster should always overpower the view of remote identities.
	 * 
	 * Notice that 0 is included in infinite rank to prevent identities which have only solved introduction puzzles from having a capacity.  
	 *  
	 * @param truster The {@link OwnIdentity} in whose trust tree the capacity shall be computed
	 * @param trustee The {@link Identity} of which the capacity shall be computed. 
	 * @param rank The rank of the identity. The rank is the distance in trust steps from the OwnIdentity which views the web of trust,
	 * 				- its rank is 0, the rank of its trustees is 1 and so on. Must be -1 if the truster has no rank in the tree owners view.
	 */
	protected int computeCapacity(OwnIdentity truster, Identity trustee, int rank) {
		if(truster == trustee)
			return 100;
		 
		try {
			if(getTrust(truster, trustee).getValue() <= 0) { // Security check, if rank computation breaks this will hit.
				assert(rank == Integer.MAX_VALUE);
				return 0;
			}
		} catch(NotTrustedException e) { }
		
		if(rank == -1 || rank == Integer.MAX_VALUE)
			return 0;
		 
		return (rank < capacities.length) ? capacities[rank] : 1;
	}
	
	/**
	 * Reference-implementation of score computation. This means:<br />
	 * - It is not used by the real WoT code because its slow<br />
	 * - It is used by unit tests (and WoT) to check whether the real implementation works<br />
	 * - It is the function which you should read if you want to understand how WoT works.<br />
	 * 
	 * Computes all rank and score values and checks whether the database is correct. If wrong values are found, they are correct.<br />
	 * 
	 * There was a bug in the score computation for a long time which resulted in wrong computation when trust values very removed under certain conditions.<br />
	 * 
	 * Further, rank values are shortest paths and the path-finding algorithm is not executed from the source
	 * to the target upon score computation: It uses the rank of the neighbor nodes to find a shortest path.
	 * Therefore, the algorithm is very vulnerable to bugs since one wrong value will stay in the database
	 * and affect many others. So it is useful to have this function.
	 * 
	 * @return True if all stored scores were correct. False if there were any errors in stored scores.
	 */
	protected synchronized boolean computeAllScoresWithoutCommit() {
		if(logDEBUG) Logger.debug(this, "Doing a full computation of all Scores...");
		
		boolean returnValue = true;
		final ObjectSet<Identity> allIdentities = getAllIdentities();
		
		// Scores are a rating of an identity from the view of an OwnIdentity so we compute them per OwnIdentity.
		for(OwnIdentity treeOwner : getAllOwnIdentities()) {
			// At the end of the loop body, this table will be filled with the ranks of all identities which are visible for treeOwner.
			// An identity is visible if there is a trust chain from the owner to it.
			// The rank is the distance in trust steps from the treeOwner.			
			// So the treeOwner is rank 0, the trustees of the treeOwner are rank 1 and so on.
			final HashMap<Identity, Integer> rankValues = new HashMap<Identity, Integer>(allIdentities.size() * 2);
			
			// Compute the rank values
			{
				// For each identity which is added to rankValues, all its trustees are added to unprocessedTrusters.
				// The inner loop then pulls out one unprocessed identity and computes the rank of its trustees:
				// All trustees which have received positive (> 0) trust will get his rank + 1
				// Trustees with negative trust or 0 trust will get a rank of Integer.MAX_VALUE.
				// Trusters with rank Integer.MAX_VALUE cannot inherit their rank to their trustees so the trustees will get no rank at all.
				// Identities with no rank are considered to be not in the trust tree of the own identity and their score will be null / none.
				//
				// Further, if the treeOwner has assigned a trust value to an identity, the rank decision is done by only considering this trust value:
				// The decision of the own identity shall not be overpowered by the view of the remote identities.
				//
				// The purpose of differentiation between Integer.MAX_VALUE and -1 is:
				// Score objects of identities with rank Integer.MAX_VALUE are kept in the database because WoT will usually "hear" about those identities by seeing
				// them in the trust lists of trusted identities (with 0 or negative trust values). So it must store the trust values to those identities and
				// have a way of telling the user "this identity is not trusted" by keeping a score object of them.
				// Score objects of identities with rank -1 are deleted because they are the trustees of distrusted identities and we will not get to the point where
				// we hear about those identities because the only way of hearing about them is importing a trust list of a identity with Integer.MAX_VALUE rank
				// - and we never import their trust lists. 
				// We include trust values of 0 in the set of rank Integer.MAX_VALUE (instead of only NEGATIVE trust) so that identities which only have solved
				// introduction puzzles cannot inherit their rank to their trustees.
				final LinkedList<Identity> unprocessedTrusters = new LinkedList<Identity>();
				
				// The own identity is the root of the trust tree, it should assign itself a rank of 0 , a capacity of 100 and a symbolic score of Integer.MAX_VALUE
				
				try {
					Score selfScore = getScore(treeOwner, treeOwner);
					
					if(selfScore.getRank() >= 0) { // It can only give it's rank if it has a valid one
						rankValues.put(treeOwner, selfScore.getRank());
						unprocessedTrusters.addLast(treeOwner);
					} else {
						rankValues.put(treeOwner, null);
					}
				} catch(NotInTrustTreeException e) {
					// This only happens in unit tests.
				}
				 
				while(!unprocessedTrusters.isEmpty()) {
					final Identity truster = unprocessedTrusters.removeFirst();
	
					final Integer trusterRank = rankValues.get(truster);
					
					// The truster cannot give his rank to his trustees because he has none (or infinite), they receive no rank at all.
					if(trusterRank == null || trusterRank == Integer.MAX_VALUE) {
						// (Normally this does not happen because we do not enqueue the identities if they have no rank but we check for security)
						continue;
					}
					
					final int trusteeRank = trusterRank + 1;
					
					for(Trust trust : getGivenTrusts(truster)) {
						final Identity trustee = trust.getTrustee();
						final Integer oldTrusteeRank = rankValues.get(trustee);
						
						
						if(oldTrusteeRank == null) { // The trustee was not processed yet
							if(trust.getValue() > 0) {
								rankValues.put(trustee, trusteeRank);
								unprocessedTrusters.addLast(trustee);
							}
							else
								rankValues.put(trustee, Integer.MAX_VALUE);
						} else {
							// Breadth first search will process all rank one identities are processed before any rank two identities, etc.
							assert(oldTrusteeRank == Integer.MAX_VALUE || trusteeRank >= oldTrusteeRank);
							
							if(oldTrusteeRank == Integer.MAX_VALUE) {
								// If we found a rank less than infinite we can overwrite the old rank with this one, but only if the infinite rank was not
								// given by the tree owner.
								try {
									getTrust(treeOwner, trustee);
								} catch(NotTrustedException e) {
									if(trust.getValue() > 0) {
										rankValues.put(trustee, trusteeRank);
										unprocessedTrusters.addLast(trustee);
									}
								}
							}
						}
					}
				}
			}
			
			// Rank values of all visible identities are computed now.
			// Next step is to compute the scores of all identities
			
			for(Identity target : allIdentities) {
				// The score of an identity is the sum of all weighted trust values it has received.
				// Each trust value is weighted with the capacity of the truster - the capacity decays with increasing rank.
				Integer targetScore;
				final Integer targetRank = rankValues.get(target);
				
				if(targetRank == null) {
					targetScore = null;
				} else {
					// The treeOwner trusts himself.
					if(targetRank == 0) {
						targetScore = Integer.MAX_VALUE;
					}
					else {
						// If the treeOwner has assigned a trust value to the target, it always overrides the "remote" score.
						try {
							targetScore = (int)getTrust(treeOwner, target).getValue();
						} catch(NotTrustedException e) {
							targetScore = 0;
							for(Trust receivedTrust : getReceivedTrusts(target)) {
								final Identity truster = receivedTrust.getTruster();
								final Integer trusterRank = rankValues.get(truster);
								
								// The capacity is a weight function for trust values which are given from an identity:
								// The higher the rank, the less the capacity.
								// If the rank is Integer.MAX_VALUE (infinite) or -1 (no rank at all) the capacity will be 0.
								final int capacity = computeCapacity(treeOwner, truster, trusterRank != null ? trusterRank : -1);
								
								targetScore += (receivedTrust.getValue() * capacity) / 100;
							}
						}
					}
				}
				
				Score newScore = null;
				if(targetScore != null) {
					newScore = new Score(this, treeOwner, target, targetScore, targetRank, computeCapacity(treeOwner, target, targetRank));
				}
				
				boolean needToCheckFetchStatus = false;
				boolean oldShouldFetch = false;
				int oldCapacity = 0;
				
				// Now we have the rank and the score of the target computed and can check whether the database-stored score object is correct.
				try {
					Score currentStoredScore = getScore(treeOwner, target);
					oldCapacity = currentStoredScore.getCapacity();
					
					if(newScore == null) {
						returnValue = false;
						if(!mFullScoreComputationNeeded)
							Logger.error(this, "Correcting wrong score: The identity has no rank and should have no score but score was " + currentStoredScore, new RuntimeException());
						
						needToCheckFetchStatus = true;
						oldShouldFetch = shouldFetchIdentity(target);
						
						currentStoredScore.deleteWithoutCommit();
						mSubscriptionManager.storeScoreChangedNotificationWithoutCommit(currentStoredScore, null);
						
					} else {
						if(!newScore.equals(currentStoredScore)) {
							returnValue = false;
							if(!mFullScoreComputationNeeded)
								Logger.error(this, "Correcting wrong score: Should have been " + newScore + " but was " + currentStoredScore, new RuntimeException());
							
							needToCheckFetchStatus = true;
							oldShouldFetch = shouldFetchIdentity(target);
							
							final Score oldScore = currentStoredScore.clone();
							
							currentStoredScore.setRank(newScore.getRank());
							currentStoredScore.setCapacity(newScore.getCapacity());
							currentStoredScore.setValue(newScore.getScore());

							currentStoredScore.storeWithoutCommit();
							mSubscriptionManager.storeScoreChangedNotificationWithoutCommit(oldScore, currentStoredScore);
						}
					}
				} catch(NotInTrustTreeException e) {
					oldCapacity = 0;
					
					if(newScore != null) {
						returnValue = false;
						if(!mFullScoreComputationNeeded)
							Logger.error(this, "Correcting wrong score: No score was stored for the identity but it should be " + newScore, new RuntimeException());
						
						needToCheckFetchStatus = true;
						oldShouldFetch = shouldFetchIdentity(target);
						
						newScore.storeWithoutCommit();
						mSubscriptionManager.storeScoreChangedNotificationWithoutCommit(null, newScore);
					}
				}
				
				if(needToCheckFetchStatus) {
					// If fetch status changed from false to true, we need to start fetching it
					// If the capacity changed from 0 to positive, we need to refetch the current edition: Identities with capacity 0 cannot
					// cause new identities to be imported from their trust list, capacity > 0 allows this.
					// If the fetch status changed from true to false, we need to stop fetching it
					if((!oldShouldFetch || (oldCapacity == 0 && newScore != null && newScore.getCapacity() > 0)) && shouldFetchIdentity(target) ) {
						if(!oldShouldFetch)
							if(logDEBUG) Logger.debug(this, "Fetch status changed from false to true, refetching " + target);
						else
							if(logDEBUG) Logger.debug(this, "Capacity changed from 0 to " + newScore.getCapacity() + ", refetching" + target);

						target.markForRefetch();
						target.storeWithoutCommit();
						
						// We don't notify clients about this because the WOT fetch state is of little interest to them, they determine theirs from the Score
						// mSubscriptionManager.storeIdentityChangedNotificationWithoutCommit(target);

						mFetcher.storeStartFetchCommandWithoutCommit(target);
					}
					else if(oldShouldFetch && !shouldFetchIdentity(target)) {
						if(logDEBUG) Logger.debug(this, "Fetch status changed from true to false, aborting fetch of " + target);

						mFetcher.storeAbortFetchCommandWithoutCommit(target);
					}
				}
			}
		}
		
		mFullScoreComputationNeeded = false;
		
		if(logDEBUG) Logger.debug(this, "Full score computation finished.");
		
		return returnValue;
	}
	
	private synchronized void createSeedIdentities() {
		for(String seedURI : SEED_IDENTITIES) {
			Identity seed;
			
			try { 
				seed = getIdentityByURI(seedURI);
				if(seed instanceof OwnIdentity) {
					OwnIdentity ownSeed = (OwnIdentity)seed;
					ownSeed.addContext(IntroductionPuzzle.INTRODUCTION_CONTEXT);
					ownSeed.setProperty(IntroductionServer.PUZZLE_COUNT_PROPERTY,
							Integer.toString(IntroductionServer.SEED_IDENTITY_PUZZLE_COUNT));
					
					ownSeed.storeAndCommit();
				}
				else {
					try {
						seed.setEdition(new FreenetURI(seedURI).getEdition());
						seed.storeAndCommit();
					} catch(InvalidParameterException e) {
						/* We already have the latest edition stored */
					}
				}
			}
			catch (UnknownIdentityException uie) {
				synchronized(mDB.lock()) {
				try {
					seed = new Identity(this, seedURI, null, true);
					// We have to explicitely set the edition number because the constructor only considers the given edition as a hint.
					seed.setEdition(new FreenetURI(seedURI).getEdition());
					seed.storeWithoutCommit();
					mSubscriptionManager.storeNewIdentityNotificationWithoutCommit(seed);
					Persistent.checkedCommit(mDB, this);
				} catch (Exception e) {
					Persistent.checkedRollback(mDB, this, e);					
				}
				}
			}
			catch (Exception e) {
				Persistent.checkedRollback(mDB, this, e);
			}
		}
	}

	public void terminate() {
		if(logDEBUG) Logger.debug(this, "WoT plugin terminating ...");
		
		/* We use single try/catch blocks so that failure of termination of one service does not prevent termination of the others */
		try {
			if(mWebInterface != null)
				this.mWebInterface.unload();
		}
		catch(Exception e) {
			Logger.error(this, "Error during termination.", e);
		}
		
		try {
			if(mIntroductionClient != null)
				mIntroductionClient.terminate();
		}
		catch(Exception e) {
			Logger.error(this, "Error during termination.", e);
		}
		
		try {
			if(mIntroductionServer != null)
				mIntroductionServer.terminate();
		}
		catch(Exception e) {
			Logger.error(this, "Error during termination.", e);
		}
		
		try {
			if(mInserter != null)
				mInserter.terminate();
		}
		catch(Exception e) {
			Logger.error(this, "Error during termination.", e);
		}
		
		try {
			if(mFetcher != null)
				mFetcher.stop();
		}
		catch(Exception e) {
			Logger.error(this, "Error during termination.", e);
		}
		
		try {
			if(mSubscriptionManager != null)
				mSubscriptionManager.stop();
		} catch(Exception e) {
			Logger.error(this, "Error during termination.", e);
		}	
		
		try {
			if(mDB != null) {
				/* TODO: At 2009-06-15, it does not seem possible to ask db4o for whether a transaction is pending.
				 * If it becomes possible some day, we should check that here, and log an error if there is an uncommitted transaction. 
				 * - All transactions should be committed after obtaining the lock() on the database. */
				synchronized(Persistent.transactionLock(mDB)) {
					System.gc();
					mDB.rollback();
					System.gc(); 
					mDB.close();
				}
			}
		}
		catch(Exception e) {
			Logger.error(this, "Error during termination.", e);
		}

		if(logDEBUG) Logger.debug(this, "WoT plugin terminated.");
	}

	/**
	 * Inherited event handler from FredPluginFCP, handled in <code>class FCPInterface</code>.
	 */
	public void handle(PluginReplySender replysender, SimpleFieldSet params, Bucket data, int accesstype) {
		mFCPInterface.handle(replysender, params, data, accesstype);
	}

	/**
	 * Loads an own or normal identity from the database, querying on its ID.
	 * 
	 * @param id The ID of the identity to load
	 * @return The identity matching the supplied ID.
	 * @throws DuplicateIdentityException if there are more than one identity with this id in the database
	 * @throws UnknownIdentityException if there is no identity with this id in the database
	 */
	public synchronized Identity getIdentityByID(String id) throws UnknownIdentityException {
		final Query query = mDB.query();
		query.constrain(Identity.class);
		query.descend("mID").constrain(id);
		final ObjectSet<Identity> result = new Persistent.InitializingObjectSet<Identity>(this, query);
		
		switch(result.size()) {
			case 1: return result.next();
			case 0: throw new UnknownIdentityException(id);
			default: throw new DuplicateIdentityException(id, result.size());
		}  
	}
	
	/**
	 * Gets an OwnIdentity by its ID.
	 * 
	 * @param id The unique identifier to query an OwnIdentity
	 * @return The requested OwnIdentity
	 * @throws UnknownIdentityException if there is now OwnIdentity with that id
	 */
	public synchronized OwnIdentity getOwnIdentityByID(String id) throws UnknownIdentityException {
		final Query query = mDB.query();
		query.constrain(OwnIdentity.class);
		query.descend("mID").constrain(id);
		final ObjectSet<OwnIdentity> result = new Persistent.InitializingObjectSet<OwnIdentity>(this, query);
		
		switch(result.size()) {
			case 1: return result.next();
			case 0: throw new UnknownIdentityException(id);
			default: throw new DuplicateIdentityException(id, result.size());
		}  
	}

	/**
	 * Loads an identity from the database, querying on its requestURI (a valid {@link FreenetURI})
	 * 
	 * @param uri The requestURI of the identity
	 * @return The identity matching the supplied requestURI
	 * @throws UnknownIdentityException if there is no identity with this id in the database
	 */
	public Identity getIdentityByURI(FreenetURI uri) throws UnknownIdentityException {
		return getIdentityByID(Identity.getIDFromURI(uri));
	}

	/**
	 * Loads an identity from the database, querying on its requestURI (as String)
	 * 
	 * @param uri The requestURI of the identity which will be converted to {@link FreenetURI} 
	 * @return The identity matching the supplied requestURI
	 * @throws UnknownIdentityException if there is no identity with this id in the database
	 * @throws MalformedURLException if the requestURI isn't a valid FreenetURI
	 */
	public Identity getIdentityByURI(String uri) throws UnknownIdentityException, MalformedURLException {
		return getIdentityByURI(new FreenetURI(uri));
	}

	/**
	 * Gets an OwnIdentity by its requestURI (a {@link FreenetURI}).
	 * The OwnIdentity's unique identifier is extracted from the supplied requestURI.
	 * 
	 * @param uri The requestURI of the desired OwnIdentity
	 * @return The requested OwnIdentity
	 * @throws UnknownIdentityException if the OwnIdentity isn't in the database
	 */
	public OwnIdentity getOwnIdentityByURI(FreenetURI uri) throws UnknownIdentityException {
		return getOwnIdentityByID(OwnIdentity.getIDFromURI(uri));
	}

	/**
	 * Gets an OwnIdentity by its requestURI (as String).
	 * The given String is converted to {@link FreenetURI} in order to extract a unique id.
	 * 
	 * @param uri The requestURI (as String) of the desired OwnIdentity
	 * @return The requested OwnIdentity
	 * @throws UnknownIdentityException if the OwnIdentity isn't in the database
	 * @throws MalformedURLException if the supplied requestURI is not a valid FreenetURI
	 */
	public OwnIdentity getOwnIdentityByURI(String uri) throws UnknownIdentityException, MalformedURLException {
		return getOwnIdentityByURI(new FreenetURI(uri));
	}
	
	/**
	 * Returns all identities that are in the database
	 * You have to synchronize on this WoT when calling the function and processing the returned list!
	 * 
	 * @return An {@link ObjectSet} containing all identities present in the database 
	 */
	public ObjectSet<Identity> getAllIdentities() {
		final Query query = mDB.query();
		query.constrain(Identity.class);
		return new Persistent.InitializingObjectSet<Identity>(this, query);
	}
	
	public static enum SortOrder {
		ByNicknameAscending,
		ByNicknameDescending,
		ByScoreAscending,
		ByScoreDescending,
		ByLocalTrustAscending,
		ByLocalTrustDescending
	}
	
	/**
	 * Get a filtered and sorted list of identities.
	 * You have to synchronize on this WoT when calling the function and processing the returned list.
	 */
	public ObjectSet<Identity> getAllIdentitiesFilteredAndSorted(OwnIdentity truster, String nickFilter, SortOrder sortInstruction) {
		Query q = mDB.query();
		
		switch(sortInstruction) {
			case ByNicknameAscending:
				q.constrain(Identity.class);
				q.descend("mNickname").orderAscending();
				break;
			case ByNicknameDescending:
				q.constrain(Identity.class);
				q.descend("mNickname").orderDescending();
				break;
			case ByScoreAscending:
				q.constrain(Score.class);
				q.descend("mTruster").constrain(truster).identity();
				q.descend("mValue").orderAscending();
				q = q.descend("mTrustee"); 
				break;
			case ByScoreDescending:
				// TODO: This excludes identities which have no score
				q.constrain(Score.class);
				q.descend("mTruster").constrain(truster).identity();
				q.descend("mValue").orderDescending();
				q = q.descend("mTrustee");
				break;
			case ByLocalTrustAscending:
				q.constrain(Trust.class);
				q.descend("mTruster").constrain(truster).identity();
				q.descend("mValue").orderAscending();
				q = q.descend("mTrustee");
				break;
			case ByLocalTrustDescending:
				// TODO: This excludes untrusted identities.
				q.constrain(Trust.class);
				q.descend("mTruster").constrain(truster).identity();
				q.descend("mValue").orderDescending();
				q = q.descend("mTrustee");
				break;
		}
		
		if(nickFilter != null) {
			nickFilter = nickFilter.trim();
			if(!nickFilter.equals("")) q.descend("mNickname").constrain(nickFilter).like();
		}
		
		return new Persistent.InitializingObjectSet<Identity>(this, q);
	}
	
	/**
	 * Returns all non-own identities that are in the database.
	 * 
	 * You have to synchronize on this WoT when calling the function and processing the returned list!
	 */
	public ObjectSet<Identity> getAllNonOwnIdentities() {
		final Query q = mDB.query();
		q.constrain(Identity.class);
		q.constrain(OwnIdentity.class).not();
		return new Persistent.InitializingObjectSet<Identity>(this, q);
	}
	
	/**
	 * Returns all non-own identities that are in the database, sorted descending by their date of modification, i.e. recently
	 * modified identities will be at the beginning of the list.
	 * 
	 * You have to synchronize on this WoT when calling the function and processing the returned list!
	 * 
	 * Used by the IntroductionClient for fetching puzzles from recently modified identities.
	 */
	public ObjectSet<Identity> getAllNonOwnIdentitiesSortedByModification () {
		final Query q = mDB.query();
		q.constrain(Identity.class);
		q.constrain(OwnIdentity.class).not();
		/* TODO: As soon as identities announce that they were online every day, uncomment the following line */
		/* q.descend("mLastChangedDate").constrain(new Date(CurrentTimeUTC.getInMillis() - 1 * 24 * 60 * 60 * 1000)).greater(); */
		q.descend("mLastFetchedDate").orderDescending();
		return new Persistent.InitializingObjectSet<Identity>(this, q);
	}
	
	/**
	 * Returns all own identities that are in the database
	 * You have to synchronize on this WoT when calling the function and processing the returned list!
	 * 
	 * @return An {@link ObjectSet} containing all identities present in the database.
	 */
	public ObjectSet<OwnIdentity> getAllOwnIdentities() {
		final Query q = mDB.query();
		q.constrain(OwnIdentity.class);
		return new Persistent.InitializingObjectSet<OwnIdentity>(this, q);
	}

	
	/**
	 * You have to lock the WoT and the IntroductionPuzzleStore before calling this function.
	 * @param identity
	 */
	private void deleteWithoutCommit(Identity identity) {
		try {
			if(logDEBUG) Logger.debug(this, "Deleting identity " + identity + " ...");
			
<<<<<<< HEAD
			Logger.debug(this, "Deleting received scores...");
			for(Score score : getScores(identity)) {
=======
			if(logDEBUG) Logger.debug(this, "Deleting received scores...");
			for(Score score : getScores(identity))
>>>>>>> 8f634bf1
				score.deleteWithoutCommit();
				mSubscriptionManager.storeScoreChangedNotificationWithoutCommit(score, null);
			}

			if(identity instanceof OwnIdentity) {
				if(logDEBUG) Logger.debug(this, "Deleting given scores...");

				for(Score score : getGivenScores((OwnIdentity)identity)) {
					score.deleteWithoutCommit();
					mSubscriptionManager.storeScoreChangedNotificationWithoutCommit(score, null);
				}
			}

<<<<<<< HEAD
			Logger.debug(this, "Deleting received trusts...");
			for(Trust trust : getReceivedTrusts(identity)) {
=======
			if(logDEBUG) Logger.debug(this, "Deleting received trusts...");
			for(Trust trust : getReceivedTrusts(identity))
>>>>>>> 8f634bf1
				trust.deleteWithoutCommit();
				mSubscriptionManager.storeTrustChangedNotificationWithoutCommit(trust, null);
			}

			if(logDEBUG) Logger.debug(this, "Deleting given trusts...");
			for(Trust givenTrust : getGivenTrusts(identity)) {
				givenTrust.deleteWithoutCommit();
				mSubscriptionManager.storeTrustChangedNotificationWithoutCommit(givenTrust, null);
				// We call computeAllScores anyway so we do not use removeTrustWithoutCommit()
			}
			
			computeAllScoresWithoutCommit();

			if(logDEBUG) Logger.debug(this, "Deleting associated introduction puzzles ...");
			mPuzzleStore.onIdentityDeletion(identity);
			
			if(logDEBUG) Logger.debug(this, "Storing an abort-fetch-command...");
			
			mFetcher.storeAbortFetchCommandWithoutCommit(identity);

			if(logDEBUG) Logger.debug(this, "Deleting the identity...");
			identity.deleteWithoutCommit();
			mSubscriptionManager.storeDeletedIdentityNotificationWithoutCommit(identity);
		}
		catch(RuntimeException e) {
			Persistent.checkedRollbackAndThrow(mDB, this, e);
		}
	}

	/**
	 * Gets the score of this identity in a trust tree.
	 * Each {@link OwnIdentity} has its own trust tree.
	 * 
	 * @param truster The owner of the trust tree
	 * @return The {@link Score} of this Identity in the required trust tree
	 * @throws NotInTrustTreeException if this identity is not in the required trust tree 
	 */
	public synchronized Score getScore(final OwnIdentity truster, final Identity trustee) throws NotInTrustTreeException {
		final Query query = mDB.query();
		query.constrain(Score.class);
		query.descend("mTruster").constrain(truster).identity();
		query.descend("mTrustee").constrain(trustee).identity();
		final ObjectSet<Score> result = new Persistent.InitializingObjectSet<Score>(this, query);
		
		switch(result.size()) {
			case 1: return result.next();
			case 0: throw new NotInTrustTreeException(truster, trustee);
			default: throw new DuplicateScoreException(truster, trustee, result.size());
		}
	}

	/**
	 * Gets a list of all this Identity's Scores.
	 * You have to synchronize on this WoT around the call to this function and the processing of the returned list! 
	 * 
	 * @return An {@link ObjectSet} containing all {@link Score} this Identity has.
	 */
	public ObjectSet<Score> getScores(final Identity identity) {
		final Query query = mDB.query();
		query.constrain(Score.class);
		query.descend("mTrustee").constrain(identity).identity();
		return new Persistent.InitializingObjectSet<Score>(this, query);
	}
	
	/**
	 * Get a list of all scores which the passed own identity has assigned to other identities.
	 * 
	 * You have to synchronize on this WoT around the call to this function and the processing of the returned list! 
	 * @return An {@link ObjectSet} containing all {@link Score} this Identity has given.
	 */
	public ObjectSet<Score> getGivenScores(final OwnIdentity truster) {
		final Query query = mDB.query();
		query.constrain(Score.class);
		query.descend("mTruster").constrain(truster).identity();
		return new Persistent.InitializingObjectSet<Score>(this, query);
	}
	
	/**
	 * Gets the best score this Identity has in existing trust trees.
	 * 
	 * @return the best score this Identity has
	 * @throws NotInTrustTreeException If the identity has no score in any trusttree.
	 */
	public synchronized int getBestScore(final Identity identity) throws NotInTrustTreeException {
		int bestScore = Integer.MIN_VALUE;
		final ObjectSet<Score> scores = getScores(identity);
		
		if(scores.size() == 0)
			throw new NotInTrustTreeException(identity);
		
		// TODO: Cache the best score of an identity as a member variable.
		for(final Score score : scores) 
			bestScore = Math.max(score.getScore(), bestScore);
		
		return bestScore;
	}
	
	/**
	 * Gets the best capacity this identity has in any trust tree.
	 * @throws NotInTrustTreeException If the identity is not in any trust tree. Can be interpreted as capacity 0.
	 */
	public int getBestCapacity(final Identity identity) throws NotInTrustTreeException {
		int bestCapacity = 0;
		final ObjectSet<Score> scores = getScores(identity);
		
		if(scores.size() == 0)
			throw new NotInTrustTreeException(identity);
		
		// TODO: Cache the best score of an identity as a member variable.
		for(final Score score : scores) 
			bestCapacity  = Math.max(score.getCapacity(), bestCapacity);
		
		return bestCapacity;
	}
	
	/**
	 * Get all scores in the database.
	 * You have to synchronize on this WoT when calling the function and processing the returned list!
	 */
	public ObjectSet<Score> getAllScores() {
		final Query query = mDB.query();
		query.constrain(Score.class);
		return new Persistent.InitializingObjectSet<Score>(this, query);
	}
	
	/**
	 * Checks whether the given identity should be downloaded. 
	 * @return Returns true if the identity has any capacity > 0, any score >= 0 or if it is an own identity.
	 */
	public boolean shouldFetchIdentity(final Identity identity) {
		if(identity instanceof OwnIdentity)
			return true;
		
		int bestScore = Integer.MIN_VALUE;
		int bestCapacity = 0;
		final ObjectSet<Score> scores = getScores(identity);
			
		if(scores.size() == 0)
			return false;
			
		// TODO: Cache the best score of an identity as a member variable.
		for(Score score : scores) { 
			bestCapacity  = Math.max(score.getCapacity(), bestCapacity);
			bestScore  = Math.max(score.getScore(), bestScore);
			
			if(bestCapacity > 0 || bestScore >= 0)
				return true;
		}
			
		return false;
	}
	
	/**
	 * Gets non-own Identities matching a specified score criteria.
	 * TODO: Rename to getNonOwnIdentitiesByScore. Or even better: Make it return own identities as well, this will speed up the database query and clients might be ok with it.
	 * You have to synchronize on this WoT when calling the function and processing the returned list!
	 * 
	 * @param truster The owner of the trust tree, null if you want the trusted identities of all owners.
	 * @param select Score criteria, can be > zero, zero or negative. Greater than zero returns all identities with score >= 0, zero with score equal to 0
	 * 		and negative with score < 0. Zero is included in the positive range by convention because solving an introduction puzzle gives you a trust value of 0.
	 * @return an {@link ObjectSet} containing Scores of the identities that match the criteria
	 */
	public ObjectSet<Score> getIdentitiesByScore(final OwnIdentity truster, final int select) {
		final Query query = mDB.query();
		query.constrain(Score.class);
		if(truster != null)
			query.descend("mTruster").constrain(truster).identity();
		query.descend("mTrustee").constrain(OwnIdentity.class).not();
	
		/* We include 0 in the list of identities with positive score because solving captchas gives no points to score */
		
		if(select > 0)
			query.descend("mValue").constrain(0).smaller().not();
		else if(select < 0)
			query.descend("mValue").constrain(0).smaller();
		else 
			query.descend("mValue").constrain(0);

		return  new Persistent.InitializingObjectSet<Score>(this, query);
	}
	
	/**
	 * Gets {@link Trust} from a specified truster to a specified trustee.
	 * 
	 * @param truster The identity that gives trust to this Identity
	 * @param trustee The identity which receives the trust
	 * @return The trust given to the trustee by the specified truster
	 * @throws NotTrustedException if the truster doesn't trust the trustee
	 */
	public synchronized Trust getTrust(final Identity truster, final Identity trustee) throws NotTrustedException, DuplicateTrustException {
		final Query query = mDB.query();
		query.constrain(Trust.class);
		query.descend("mTruster").constrain(truster).identity();
		query.descend("mTrustee").constrain(trustee).identity();
		final ObjectSet<Trust> result = new Persistent.InitializingObjectSet<Trust>(this, query);
		
		switch(result.size()) {
			case 1: return result.next();
			case 0: throw new NotTrustedException(truster, trustee);
			default: throw new DuplicateTrustException(truster, trustee, result.size());
		}
	}

	/**
	 * Gets all trusts given by the given truster.
	 * You have to synchronize on this WoT when calling the function and processing the returned list!
	 * 
	 * @return An {@link ObjectSet} containing all {@link Trust} the passed Identity has given.
	 */
	public ObjectSet<Trust> getGivenTrusts(final Identity truster) {
		final Query query = mDB.query();
		query.constrain(Trust.class);
		query.descend("mTruster").constrain(truster).identity();
		return new Persistent.InitializingObjectSet<Trust>(this, query);
	}
	
	/**
	 * Gets given trust values of an identity matching a specified trust value criteria.
	 * You have to synchronize on this WoT when calling the function and processing the returned list!
	 * 
	 * @param truster The identity which given the trust values.
	 * @param select Trust value criteria, can be > zero, zero or negative. Greater than zero returns all trust values >= 0, zero returns trust values equal to 0.
	 * 		Negative returns trust values < 0. Zero is included in the positive range by convention because solving an introduction puzzle gives you a value of 0.
	 * @return an {@link ObjectSet} containing received trust values that match the criteria.
	 */
	public ObjectSet<Trust> getGivenTrusts(final Identity truster, final int select) {
		final Query query = mDB.query();
		query.constrain(Trust.class);
		query.descend("mTruster").constrain(truster).identity();
	
		/* We include 0 in the list of identities with positive trust because solving captchas gives 0 trust */
		
		if(select > 0)
			query.descend("mValue").constrain(0).smaller().not();
		else if(select < 0 )
			query.descend("mValue").constrain(0).smaller();
		else 
			query.descend("mValue").constrain(0);

		return new Persistent.InitializingObjectSet<Trust>(this, query);
	}
	/**
	 * Gets all trusts given by the given truster in a trust list with a different edition than the passed in one.
	 * You have to synchronize on this WoT when calling the function and processing the returned list!
	 */
	protected ObjectSet<Trust> getGivenTrustsOfDifferentEdition(final Identity truster, final long edition) {
		final Query q = mDB.query();
		q.constrain(Trust.class);
		q.descend("mTruster").constrain(truster).identity();
		q.descend("mTrusterTrustListEdition").constrain(edition).not();
		return new Persistent.InitializingObjectSet<Trust>(this, q);
	}

	/**
	 * Gets all trusts received by the given trustee.
	 * You have to synchronize on this WoT when calling the function and processing the returned list!
	 * 
	 * @return An {@link ObjectSet} containing all {@link Trust} the passed Identity has received.
	 */
	public ObjectSet<Trust> getReceivedTrusts(final Identity trustee) {
		final Query query = mDB.query();
		query.constrain(Trust.class);
		query.descend("mTrustee").constrain(trustee).identity();
		return new Persistent.InitializingObjectSet<Trust>(this, query);
	}
	
	/**
	 * Gets received trust values of an identity matching a specified trust value criteria.
	 * You have to synchronize on this WoT when calling the function and processing the returned list!
	 * 
	 * @param trustee The identity which has received the trust values.
	 * @param select Trust value criteria, can be > zero, zero or negative. Greater than zero returns all trust values >= 0, zero returns trust values equal to 0.
	 * 		Negative returns trust values < 0. Zero is included in the positive range by convention because solving an introduction puzzle gives you a value of 0.
	 * @return an {@link ObjectSet} containing received trust values that match the criteria.
	 */
	public ObjectSet<Trust> getReceivedTrusts(final Identity trustee, final int select) {		
		final Query query = mDB.query();
		query.constrain(Trust.class);
		query.descend("mTrustee").constrain(trustee).identity();
	
		/* We include 0 in the list of identities with positive trust because solving captchas gives 0 trust */
		
		if(select > 0)
			query.descend("mValue").constrain(0).smaller().not();
		else if(select < 0 )
			query.descend("mValue").constrain(0).smaller();
		else 
			query.descend("mValue").constrain(0);

		return new Persistent.InitializingObjectSet<Trust>(this, query);
	}
	
	/**
	 * Gets all trusts.
	 * You have to synchronize on this WoT when calling the function and processing the returned list!
	 * 
	 * @return An {@link ObjectSet} containing all {@link Trust} the passed Identity has received.
	 */
	public ObjectSet<Trust> getAllTrusts() {
		final Query query = mDB.query();
		query.constrain(Trust.class);
		return new Persistent.InitializingObjectSet<Trust>(this, query); 
	}
	
	/**
	 * Gives some {@link Trust} to another Identity.
	 * It creates or updates an existing Trust object and make the trustee compute its {@link Score}.
	 * 
	 * This function does neither lock the database nor commit the transaction. You have to surround it with
	 * synchronized(Persistent.transactionLock(mDB)) {
	 *     try { ... setTrustWithoutCommit(...); mDB.commit(); }
	 *     catch(RuntimeException e) { System.gc(); mDB.rollback(); throw e; }
	 * }
	 * 
	 * @param truster The Identity that gives the trust
	 * @param trustee The Identity that receives the trust
	 * @param newValue Numeric value of the trust
	 * @param newComment A comment to explain the given value
	 * @throws InvalidParameterException if a given parameter isn't valid, see {@link Trust} for details on accepted values.
	 */
	protected synchronized void setTrustWithoutCommit(Identity truster, Identity trustee, byte newValue, String newComment)
		throws InvalidParameterException {
		
		try { // Check if we are updating an existing trust value
			final Trust trust = getTrust(truster, trustee);
			final Trust oldTrust = trust.clone();
			trust.trusterEditionUpdated();
			trust.setComment(newComment);
			trust.storeWithoutCommit();

			if(trust.getValue() != newValue) {
				trust.setValue(newValue);
				trust.storeWithoutCommit();
<<<<<<< HEAD
				mSubscriptionManager.storeTrustChangedNotificationWithoutCommit(oldTrust, trust);
				Logger.debug(this, "Updated trust value ("+ trust +"), now updating Score.");
=======
				if(logDEBUG) Logger.debug(this, "Updated trust value ("+ trust +"), now updating Score.");
>>>>>>> 8f634bf1
				updateScoresWithoutCommit(oldTrust, trust);
			}
		} catch (NotTrustedException e) {
			final Trust trust = new Trust(this, truster, trustee, newValue, newComment);
			trust.storeWithoutCommit();
<<<<<<< HEAD
			mSubscriptionManager.storeTrustChangedNotificationWithoutCommit(null, trust);
			Logger.debug(this, "New trust value ("+ trust +"), now updating Score.");
=======
			if(logDEBUG) Logger.debug(this, "New trust value ("+ trust +"), now updating Score.");
>>>>>>> 8f634bf1
			updateScoresWithoutCommit(null, trust);
		} 

		truster.updated();
		truster.storeWithoutCommit();
		
		// TODO: Mabye notify clients about this. IMHO it would create too much notifications on trust list import so we don't.
		// As soon as we have notification-coalescing we might do it.
		// mSubscriptionManager.storeIdentityChangedNotificationWithoutCommit(truster);
	}
	
	/**
	 * Only for being used by WoT internally and by unit tests!
	 */
	synchronized void setTrust(OwnIdentity truster, Identity trustee, byte newValue, String newComment)
		throws InvalidParameterException {
		
		synchronized(Persistent.transactionLock(mDB)) {
			try {
				setTrustWithoutCommit(truster, trustee, newValue, newComment);
				Persistent.checkedCommit(mDB, this);
			}
			catch(RuntimeException e) {
				Persistent.checkedRollbackAndThrow(mDB, this, e);
			}
		}
	}
	
	protected synchronized void removeTrust(OwnIdentity truster, Identity trustee) {
		synchronized(Persistent.transactionLock(mDB)) {
			try  {
				removeTrustWithoutCommit(truster, trustee);
				Persistent.checkedCommit(mDB, this);
			}
			catch(RuntimeException e) {
				Persistent.checkedRollbackAndThrow(mDB, this, e);
			}
		}
	}
	
	/**
	 * Deletes a trust object.
	 * 
	 * This function does neither lock the database nor commit the transaction. You have to surround it with
	 * synchronized(Persistent.transactionLock(mDB)) {
	 *     try { ... removeTrustWithoutCommit(...); mDB.commit(); }
	 *     catch(RuntimeException e) { System.gc(); mDB.rollback(); throw e; }
	 * }
	 * 
	 * @param truster
	 * @param trustee
	 */
	protected synchronized void removeTrustWithoutCommit(OwnIdentity truster, Identity trustee) {
			try {
				try {
					removeTrustWithoutCommit(getTrust(truster, trustee));
				} catch (NotTrustedException e) {
					Logger.error(this, "Cannot remove trust - there is none - from " + truster.getNickname() + " to "
						+ trustee.getNickname());
				} 
			}
			catch(RuntimeException e) {
				Persistent.checkedRollbackAndThrow(mDB, this, e);
			}
	}
	
	/**
	 * 
	 * This function does neither lock the database nor commit the transaction. You have to surround it with
	 * synchronized(Persistent.transactionLock(mDB)) {
	 *     try { ... setTrustWithoutCommit(...); mDB.commit(); }
	 *     catch(RuntimeException e) { System.gc(); mDB.rollback(); throw e; }
	 * }
	 * 
	 */
	protected synchronized void removeTrustWithoutCommit(Trust trust) {
		trust.deleteWithoutCommit();
		mSubscriptionManager.storeTrustChangedNotificationWithoutCommit(trust, null);
		updateScoresWithoutCommit(trust, null);
	}

	/**
	 * Initializes this OwnIdentity's trust tree without commiting the transaction. 
	 * Meaning : It creates a Score object for this OwnIdentity in its own trust so it can give trust to other Identities. 
	 * 
	 * The score will have a rank of 0, a capacity of 100 (= 100 percent) and a score value of Integer.MAX_VALUE.
	 * 
	 * This function does neither lock the database nor commit the transaction. You have to surround it with
	 * synchronized(Persistent.transactionLock(mDB)) {
	 *     try { ... initTrustTreeWithoutCommit(...); mDB.commit(); }
	 *     catch(RuntimeException e) { System.gc(); mDB.rollback(); throw e; }
	 * }
	 *  
	 * @throws DuplicateScoreException if there already is more than one Score for this identity (should never happen)
	 */
	private synchronized void initTrustTreeWithoutCommit(OwnIdentity identity) throws DuplicateScoreException {
		try {
			getScore(identity, identity);
			Logger.error(this, "initTrusTree called even though there is already one for " + identity);
			return;
		} catch (NotInTrustTreeException e) {
			final Score score = new Score(this, identity, identity, Integer.MAX_VALUE, 0, 100);
			score.storeWithoutCommit();
			mSubscriptionManager.storeScoreChangedNotificationWithoutCommit(null, score);
		}
	}

	/**
	 * Computes the trustee's Score value according to the trusts it has received and the capacity of its trusters in the specified
	 * trust tree.
	 * 
	 * @param truster The OwnIdentity that owns the trust tree
	 * @param trustee The identity for which the score shall be computed.
	 * @return The new Score of the identity. Integer.MAX_VALUE if the trustee is equal to the truster.
	 * @throws DuplicateScoreException if there already exist more than one {@link Score} objects for the trustee (should never happen)
	 */
	private synchronized int computeScoreValue(OwnIdentity truster, Identity trustee) throws DuplicateScoreException {
		if(trustee == truster)
			return Integer.MAX_VALUE;
		
		int value = 0;
		
		try {
			return getTrust(truster, trustee).getValue();
		}
		catch(NotTrustedException e) { }
		
		for(Trust trust : getReceivedTrusts(trustee)) {
			try {
				final Score trusterScore = getScore(truster, trust.getTruster());
				value += ( trust.getValue() * trusterScore.getCapacity() ) / 100;
			} catch (NotInTrustTreeException e) {}
		}
		return value;
	}
	
	/**
	 * Computes the trustees's rank in the trust tree of the truster.
	 * It gets its best ranked non-zero-capacity truster's rank, plus one.
	 * If it has only received negative trust values from identities which have a non-zero-capacity it gets a rank of Integer.MAX_VALUE (infinite).
	 * If it has only received trust values from identities with rank of Integer.MAX_VALUE it gets a rank of -1.
	 * 
	 * If the tree owner has assigned a trust value to the identity, the rank computation is only done from that value because the score decisions of the
	 * tree owner are always absolute (if you distrust someone, the remote identities should not be allowed to overpower your decision).
	 * 
	 * The purpose of differentiation between Integer.MAX_VALUE and -1 is:
	 * Score objects of identities with rank Integer.MAX_VALUE are kept in the database because WoT will usually "hear" about those identities by seeing them
	 * in the trust lists of trusted identities (with negative trust values). So it must store the trust values to those identities and have a way of telling the
	 * user "this identity is not trusted" by keeping a score object of them.
	 * Score objects of identities with rank -1 are deleted because they are the trustees of distrusted identities and we will not get to the point where we
	 * hear about those identities because the only way of hearing about them is downloading a trust list of a identity with Integer.MAX_VALUE rank - and
	 * we never download their trust lists. 
	 * 
	 * Notice that 0 is included in infinite rank to prevent identities which have only solved introduction puzzles from having a capacity.
	 * 
	 * @param truster The OwnIdentity that owns the trust tree
	 * @return The new Rank if this Identity
	 * @throws DuplicateScoreException if there already exist more than one {@link Score} objects for the trustee (should never happen)
	 */
	private synchronized int computeRank(OwnIdentity truster, Identity trustee) throws DuplicateScoreException {
		if(trustee == truster)
			return 0;
		
		int rank = -1;
		
		try {
			Trust treeOwnerTrust = getTrust(truster, trustee);
			
			if(treeOwnerTrust.getValue() > 0)
				return 1;
			else
				return Integer.MAX_VALUE;
		} catch(NotTrustedException e) { }
		
		for(Trust trust : getReceivedTrusts(trustee)) {
			try {
				Score score = getScore(truster, trust.getTruster());

				if(score.getCapacity() != 0) { // If the truster has no capacity, he can't give his rank
					// A truster only gives his rank to a trustee if he has assigned a strictly positive trust value
					if(trust.getValue() > 0 ) {
						// We give the rank to the trustee if it is better than its current rank or he has no rank yet. 
						if(rank == -1 || score.getRank() < rank)  
							rank = score.getRank();						
					} else {
						// If the trustee has no rank yet we give him an infinite rank. because he is distrusted by the truster.
						if(rank == -1)
							rank = Integer.MAX_VALUE;
					}
				}
			} catch (NotInTrustTreeException e) {}
		}
		
		if(rank == -1)
			return -1;
		else if(rank == Integer.MAX_VALUE)
			return Integer.MAX_VALUE;
		else
			return rank+1;
	}
	
	/**
	 * Begins the import of a trust list. This sets a flag on this WoT which signals that the import of a trust list is in progress.
	 * This speeds up setTrust/removeTrust as the score calculation is only performed when endTrustListImport is called.
	 * 
	 * You MUST synchronize on this WoT around beginTrustListImport, abortTrustListImport and finishTrustListImport!
	 * You MUST create a database transaction by synchronizing on Persistent.transactionLock(db).
	 */
	protected void beginTrustListImport() {
		if(mTrustListImportInProgress) {
			abortTrustListImport(new RuntimeException("There was already a trust list import in progress!"));
			mFullScoreComputationNeeded = true;
			computeAllScoresWithoutCommit();
			assert(mFullScoreComputationNeeded == false);
		}
		
		mTrustListImportInProgress = true;
		assert(!mFullScoreComputationNeeded);
		assert(computeAllScoresWithoutCommit()); // The database is intact before the import
	}
	
	/**
	 * See {@link beginTrustListImport} for an explanation of the purpose of this function.
	 * 
	 * Aborts the import of a trust list and rolls back the current transaction.
	 */
	protected void abortTrustListImport(Exception e) {
		assert(mTrustListImportInProgress);
		mTrustListImportInProgress = false;
		mFullScoreComputationNeeded = false;
		Persistent.checkedRollback(mDB, this, e);
		assert(computeAllScoresWithoutCommit()); // Test rollback.
	}
	
	/**
	 * See {@link beginTrustListImport} for an explanation of the purpose of this function.
	 * 
	 * Finishes the import of the current trust list and clears the "trust list 
	 * 
	 * Does NOT commit the transaction, you must do this.
	 */
	protected void finishTrustListImport() {
		if(!mTrustListImportInProgress) {
			Logger.error(this, "There was no trust list import in progress!");
			return;
		}
		
		if(mFullScoreComputationNeeded) {
			computeAllScoresWithoutCommit();
			assert(!mFullScoreComputationNeeded); // It properly clears the flag
			assert(computeAllScoresWithoutCommit()); // computeAllScoresWithoutCommit() is stable
		}
		else
			assert(computeAllScoresWithoutCommit()); // Verify whether updateScoresWithoutCommit worked.
		
		mTrustListImportInProgress = false;
	}
	
	/**
	 * Updates all trust trees which are affected by the given modified score.
	 * For understanding how score calculation works you should first read {@link computeAllScores
	 * 
	 * This function does neither lock the database nor commit the transaction. You have to surround it with
	 * synchronized(Persistent.transactionLock(mDB)) {
	 *     try { ... updateScoreWithoutCommit(...); mDB.commit(); }
	 *     catch(RuntimeException e) { System.gc(); mDB.rollback(); throw e; }
	 * }
	 * 
	 */
	private synchronized void updateScoresWithoutCommit(final Trust oldTrust, final Trust newTrust) {
		final boolean trustWasCreated = (oldTrust == null);
		final boolean trustWasDeleted = (newTrust == null);
		final boolean trustWasModified = !trustWasCreated && !trustWasDeleted;
		
		if(trustWasCreated && trustWasDeleted)
			throw new NullPointerException("No old/new trust specified.");
		
		if(trustWasModified && oldTrust.getTruster() != newTrust.getTruster())
			throw new IllegalArgumentException("oldTrust has different truster, oldTrust:" + oldTrust + "; newTrust: " + newTrust);
		
		if(trustWasModified && oldTrust.getTrustee() != newTrust.getTrustee())
			throw new IllegalArgumentException("oldTrust has different trustee, oldTrust:" + oldTrust + "; newTrust: " + newTrust);
		
		// We cannot iteratively REMOVE an inherited rank from the trustees because we don't know whether there is a circle in the trust values
		// which would make the current identity get its old rank back via the circle: computeRank searches the trusters of an identity for the best
		// rank, if we remove the rank from an identity, all its trustees will have a better rank and if one of them trusts the original identity
		// then this function would run into an infinite loop. Decreasing or incrementing an existing rank is possible with this function because
		// the rank received from the trustees will always be higher (that is exactly 1 more) than this identities rank.
		if(trustWasDeleted) { 
			mFullScoreComputationNeeded = true;
		}

		if(!mFullScoreComputationNeeded && (trustWasCreated || trustWasModified)) {
			for(OwnIdentity treeOwner : getAllOwnIdentities()) {
				try {
					// Throws to abort the update of the trustee's score: If the truster has no rank or capacity in the tree owner's view then we don't need to update the trustee's score.
					if(getScore(treeOwner, newTrust.getTruster()).getCapacity() == 0)
						continue;
				} catch(NotInTrustTreeException e) {
					continue;
				}
				
				// See explanation above "We cannot iteratively REMOVE an inherited rank..."
				if(trustWasModified && oldTrust.getValue() > 0 && newTrust.getValue() <= 0) {
					mFullScoreComputationNeeded = true;
					break;
				}
				
				final LinkedList<Trust> unprocessedEdges = new LinkedList<Trust>();
				unprocessedEdges.add(newTrust);

				while(!unprocessedEdges.isEmpty()) {
					final Trust trust = unprocessedEdges.removeFirst();
					final Identity trustee = trust.getTrustee();
					
					if(trustee == treeOwner)
						continue;

					Score currentStoredTrusteeScore;

					boolean scoreExistedBefore;
					
					try {
						currentStoredTrusteeScore = getScore(treeOwner, trustee);
						scoreExistedBefore = true;
					} catch(NotInTrustTreeException e) {
<<<<<<< HEAD
						scoreExistedBefore = false;
						currentStoredTrusteeScore = new Score(treeOwner, trustee, 0, -1, 0);
						currentStoredTrusteeScore.initializeTransient(this);
=======
						currentStoredTrusteeScore = new Score(this, treeOwner, trustee, 0, -1, 0);
>>>>>>> 8f634bf1
					}
					
					final Score oldScore = currentStoredTrusteeScore.clone();
					boolean oldShouldFetch = shouldFetchIdentity(trustee);
					
					final int newScoreValue = computeScoreValue(treeOwner, trustee); 
					final int newRank = computeRank(treeOwner, trustee);
					final int newCapacity = computeCapacity(treeOwner, trustee, newRank);
					final Score newScore = new Score(this, treeOwner, trustee, newScoreValue, newRank, newCapacity);

					// Normally we couldn't detect the following two cases due to circular trust values. However, if an own identity assigns a trust value,
					// the rank and capacity are always computed based on the trust value of the own identity so we must also check this here:

					if((oldScore.getRank() >= 0 && oldScore.getRank() < Integer.MAX_VALUE) // It had an inheritable rank
							&& (newScore.getRank() == -1 || newScore.getRank() == Integer.MAX_VALUE)) { // It has no inheritable rank anymore
						mFullScoreComputationNeeded = true;
						break;
					}
					
					if(oldScore.getCapacity() > 0 && newScore.getCapacity() == 0) {
						mFullScoreComputationNeeded = true;
						break;
					}
					
					// We are OK to update it now. We must not update the values of the stored score object before determining whether we need
					// a full score computation - the full computation needs the old values of the object.
					
					currentStoredTrusteeScore.setValue(newScore.getScore());
					currentStoredTrusteeScore.setRank(newScore.getRank());
					currentStoredTrusteeScore.setCapacity(newScore.getCapacity());
					
					// Identities should not get into the queue if they have no rank, see the large if() about 20 lines below
					assert(currentStoredTrusteeScore.getRank() >= 0); 
					
					if(currentStoredTrusteeScore.getRank() >= 0) {
						currentStoredTrusteeScore.storeWithoutCommit();
						mSubscriptionManager.storeScoreChangedNotificationWithoutCommit(scoreExistedBefore ? oldScore : null, currentStoredTrusteeScore);
					}
					
					// If fetch status changed from false to true, we need to start fetching it
					// If the capacity changed from 0 to positive, we need to refetch the current edition: Identities with capacity 0 cannot
					// cause new identities to be imported from their trust list, capacity > 0 allows this.
					// If the fetch status changed from true to false, we need to stop fetching it
					if((!oldShouldFetch || (oldScore.getCapacity()== 0 && newScore.getCapacity() > 0)) && shouldFetchIdentity(trustee)) { 
						if(!oldShouldFetch)
							if(logDEBUG) Logger.debug(this, "Fetch status changed from false to true, refetching " + trustee);
						else
							if(logDEBUG) Logger.debug(this, "Capacity changed from 0 to " + newScore.getCapacity() + ", refetching" + trustee);

						trustee.markForRefetch();
						trustee.storeWithoutCommit();
						
						// We don't notify clients about this because the WOT fetch state is of little interest to them, they determine theirs from the Score
						// mSubscriptionManager.storeIdentityChangedNotificationWithoutCommit(trustee);

						mFetcher.storeStartFetchCommandWithoutCommit(trustee);
					}
					else if(oldShouldFetch && !shouldFetchIdentity(trustee)) {
						if(logDEBUG) Logger.debug(this, "Fetch status changed from true to false, aborting fetch of " + trustee);

						mFetcher.storeAbortFetchCommandWithoutCommit(trustee);
					}
					
					// If the rank or capacity changed then the trustees might be affected because the could have inherited theirs
					if(oldScore.getRank() != newScore.getRank() || oldScore.getCapacity() != newScore.getCapacity()) {
						// If this identity has no capacity or no rank then it cannot affect its trustees:
						// (- If it had none and it has none now then there is none which can be inherited, this is obvious)
						// - If it had one before and it was removed, this algorithm will have aborted already because a full computation is needed
						if(newScore.getCapacity() > 0 || (newScore.getRank() >= 0 && newScore.getRank() < Integer.MAX_VALUE)) {
							// We need to update the trustees of trustee
							for(Trust givenTrust : getGivenTrusts(trustee)) {
								unprocessedEdges.add(givenTrust);
							}
						}
					}
				}
				
				if(mFullScoreComputationNeeded)
					break;
			}
		}
		
		if(!mTrustListImportInProgress) {
			if(mFullScoreComputationNeeded) {
				// TODO: Optimization: This uses very much CPU and memory. Write a partial computation function...
				// TODO: Optimization: While we do not have a partial computation function, we could at least optimize computeAllScores to NOT
				// keep all objects in memory etc.
				computeAllScoresWithoutCommit();
				assert(computeAllScoresWithoutCommit()); // computeAllScoresWithoutCommit is stable
			} else {
				assert(computeAllScoresWithoutCommit()); // This function worked correctly.
			}
		} else { // a trust list import is in progress
			// We not do the following here because it would cause too much CPU usage during debugging: Trust lists are large and therefore 
			// updateScoresWithoutCommit is called often during import of a single trust list
			// assert(computeAllScoresWithoutCommit());
		}
	}

	
	/* Client interface functions */
	
	public synchronized Identity addIdentity(String requestURI) throws MalformedURLException, InvalidParameterException {
		Identity identity;
		
		try {
			identity = getIdentityByURI(requestURI);
			if(logDEBUG) Logger.debug(this, "Tried to manually add an identity we already know, ignored.");
			throw new InvalidParameterException("We already have this identity");
		}
		catch(UnknownIdentityException e) {
			// TODO: The identity won't be fetched because it has not received a trust value yet.
			// IMHO we should not support adding identities without giving them a trust value.
			
<<<<<<< HEAD
			synchronized(mDB.lock()) {
			try {
			identity = new Identity(requestURI, null, false);
			identity.initializeTransient(this);
			identity.storeWithoutCommit();
			mSubscriptionManager.storeNewIdentityNotificationWithoutCommit(identity);
			Persistent.checkedCommit(mDB, this);
			//storeWithoutCommit(identity);
			Logger.normal(this, "Added identity " + identity);
			} catch(RuntimeException e2) {
				Persistent.checkedRollbackAndThrow(mDB, this, e2);
				identity = null; // Will not be executed, needed to make the compiler happy. 
			}
			}
=======
			//try {
			identity = new Identity(this, requestURI, null, false);
			identity.storeAndCommit();
			//storeWithoutCommit(identity);
			if(logDEBUG) Logger.debug(this, "Created identity " + identity);
>>>>>>> 8f634bf1
			
			//if(!shouldFetchIdentity(identity)) {
			//	assert(false);
			//	Logger.error(this, "shouldFetchIdentity() returned false for manually added identity!");
			//}
			
			//mFetcher.storeStartFetchCommandWithoutCommit(identity);
			//mDB.commit(); if(logDEBUG) Logger.debug(this, "COMMITED.");
			//}
			//catch(RuntimeException error) {
			//	System.gc(); mDB.rollback(); Logger.error(this, "ROLLED BACK: addIdentity() failed", e);
			//	throw error;
			//}
		}
		
		return identity;
	}
	
	public synchronized void deleteIdentity(Identity identity) {
		synchronized(mPuzzleStore) {
		synchronized(Persistent.transactionLock(mDB)) {
			try {
				deleteWithoutCommit(identity);
				Persistent.checkedCommit(mDB, this);
			}
			catch(RuntimeException e) {
				Persistent.checkedRollbackAndThrow(mDB, this, e);
			}
		}
		}
	}
	
	public synchronized void deleteIdentity(String id) throws UnknownIdentityException {
		deleteIdentity(getIdentityByID(id));
	}
	
	public OwnIdentity createOwnIdentity(String nickName, boolean publishTrustList, String context)
		throws MalformedURLException, InvalidParameterException {
		
		FreenetURI[] keypair = getPluginRespirator().getHLSimpleClient().generateKeyPair(WOT_NAME);
		return createOwnIdentity(keypair[0].toString(), keypair[1].toString(), nickName, publishTrustList, context);
	}

	/**
	 * @param context A context with which you want to use the identity. Null if you want to add it later.
	 */
	public synchronized OwnIdentity createOwnIdentity(String insertURI, String requestURI, String nickName,
			boolean publishTrustList, String context) throws MalformedURLException, InvalidParameterException {
		
		synchronized(Persistent.transactionLock(mDB)) {
			OwnIdentity identity;
			
			try {
				identity = getOwnIdentityByURI(requestURI);
				if(logDEBUG) Logger.debug(this, "Tried to create an own identity with an already existing request URI.");
				throw new InvalidParameterException("The URI you specified is already used by the own identity " +
						identity.getNickname() + ".");
			}
			catch(UnknownIdentityException uie) {
				identity = new OwnIdentity(this, new FreenetURI(insertURI), new FreenetURI(requestURI), nickName, publishTrustList);
				
				if(context != null)
					identity.addContext(context);
				
				if(publishTrustList) {
					identity.addContext(IntroductionPuzzle.INTRODUCTION_CONTEXT); /* TODO: make configureable */
					identity.setProperty(IntroductionServer.PUZZLE_COUNT_PROPERTY, Integer.toString(IntroductionServer.DEFAULT_PUZZLE_COUNT));
				}
				
				try {
					identity.storeWithoutCommit();
					mSubscriptionManager.storeNewIdentityNotificationWithoutCommit(identity);
					initTrustTreeWithoutCommit(identity);
					
					beginTrustListImport();
					
					for(String seedURI : SEED_IDENTITIES) {
						try {
							setTrustWithoutCommit(identity, getIdentityByURI(seedURI), (byte)100, "Automatically assigned trust to a seed identity.");
						} catch(UnknownIdentityException e) {
							Logger.error(this, "SHOULD NOT HAPPEN: Seed identity not known: " + e);
						}
					}
					
					finishTrustListImport();
					Persistent.checkedCommit(mDB, this);
					
					if(mIntroductionClient != null)
						mIntroductionClient.nextIteration(); // This will make it fetch more introduction puzzles.
					
					if(logDEBUG) Logger.debug(this, "Successfully created a new OwnIdentity (" + identity.getNickname() + ")");
					return identity;
				}
				catch(RuntimeException e) {
					abortTrustListImport(e); // Rolls back for us
					throw e; // Satisfy the compiler
				}
			}
		}
	}

	public synchronized void restoreIdentity(String requestURI, String insertURI) throws MalformedURLException, InvalidParameterException {
		OwnIdentity identity;
		synchronized(mPuzzleStore) {
		synchronized(Persistent.transactionLock(mDB)) {
			try {
				FreenetURI requestFreenetURI = new FreenetURI(requestURI);
				FreenetURI insertFreenetURI = new FreenetURI(insertURI);
				
				if(requestFreenetURI.isSSKForUSK()) requestFreenetURI = requestFreenetURI.uskForSSK();
				if(insertFreenetURI.isSSKForUSK()) insertFreenetURI = insertFreenetURI.uskForSSK();
				
				long edition = Math.max(requestFreenetURI.getEdition(), insertFreenetURI.getEdition());
				
				try {
					Identity old = getIdentityByURI(requestURI);
					
					if(old instanceof OwnIdentity)
						throw new InvalidParameterException("There is already an own identity with the given URI pair.");
					
					edition = Math.max(old.getEdition(), edition);
					
					// We already have fetched this identity as a stranger's one. We need to update the database.
					identity = new OwnIdentity(this, insertFreenetURI, requestFreenetURI, old.getNickname(), old.doesPublishTrustList());
					/* We re-fetch the current edition to make sure all trustees are imported */
					identity.restoreEdition(edition);
				
					identity.setContexts(old.getContexts());
					identity.setProperties(old.getProperties());
					
					identity.storeWithoutCommit();
					initTrustTreeWithoutCommit(identity);
	
					// Update all received trusts
					for(Trust oldReceivedTrust : getReceivedTrusts(old)) {
						Trust newReceivedTrust = new Trust(this, oldReceivedTrust.getTruster(), identity,
								oldReceivedTrust.getValue(), oldReceivedTrust.getComment());
						
						newReceivedTrust.storeWithoutCommit();
					}
		
					// Update all received scores
					for(Score oldScore : getScores(old)) {
						Score newScore = new Score(this, oldScore.getTruster(), identity, oldScore.getScore(),
								oldScore.getRank(), oldScore.getCapacity());
						
						newScore.storeWithoutCommit();
						
						// Nothing has changed about the actual score so we do not notify.
						// mSubscriptionManager.storeScoreChangedNotificationWithoutCommit(oldScore, newScore);
					}
					
					beginTrustListImport();
					
					// Update all given trusts
					for(Trust givenTrust : getGivenTrusts(old)) {
						// TODO: Deleting the trust object right here would save us N score recalculations for N trust objects and probably make
						// restoreIdentity() almost twice as fast:
						// deleteWithoutCommit() calls updateScoreWithoutCommit() per trust value, setTrustWithoutCommit() also does that
						// However, the current approach of letting deleteWithoutCommit() do all the deletions is more clean. Therefore,
						// we should introduce the db.delete(givenTrust)  hereonly after having a unit test for restoreIdentity().
						setTrustWithoutCommit(identity, givenTrust.getTrustee(), givenTrust.getValue(), givenTrust.getComment());
					}
					
					finishTrustListImport();
		
					// Remove the old identity and all objects associated with it.
					deleteWithoutCommit(old);
					
					if(logDEBUG) Logger.debug(this, "Successfully restored an already known identity from Freenet (" + identity.getNickname() + ")");
					
				} catch (UnknownIdentityException e) {
					identity = new OwnIdentity(this, new FreenetURI(insertURI), new FreenetURI(requestURI), null, false);
					identity.restoreEdition(edition);
					identity.updateLastInsertDate();
					
					// TODO: Instead of deciding by date whether the current edition was inserted, we should probably decide via a boolean.
					
					// Store the new identity
					identity.storeWithoutCommit();
					initTrustTreeWithoutCommit(identity);
					
					if(logDEBUG) Logger.debug(this, "Successfully restored not-yet-known identity from Freenet (" + identity.getRequestURI() + ")");
				}
				
				// This is not really necessary because OwnIdenity.needsInsert() returns false if currentEditionWasFetched() is false.
				// However, we still do it because the user might have specified URIs with old edition numbers: Then the IdentityInserter would
				// start insertion the old trust lists immediately after the first one was fetched. With the last insert date being set to current
				// time, this is less likely to happen because the identity inserter has a minimal delay between last insert and next insert.
				identity.updateLastInsertDate();
				
				mFetcher.storeStartFetchCommandWithoutCommit(identity);
				mSubscriptionManager.storeIdentityChangedNotificationWithoutCommit(identity);
				Persistent.checkedCommit(mDB, this);
			}
			catch(RuntimeException e) {
				abortTrustListImport(e);
				Persistent.checkedRollbackAndThrow(mDB, this, e);
			}
		}
		}
	}

	public synchronized void setTrust(String ownTrusterID, String trusteeID, byte value, String comment)
		throws UnknownIdentityException, NumberFormatException, InvalidParameterException {
		
		final OwnIdentity truster = getOwnIdentityByID(ownTrusterID);
		Identity trustee = getIdentityByID(trusteeID);
		
		setTrust(truster, trustee, value, comment);
	}
	
	public synchronized void removeTrust(String ownTrusterID, String trusteeID) throws UnknownIdentityException {
		final OwnIdentity truster = getOwnIdentityByID(ownTrusterID);
		final Identity trustee = getIdentityByID(trusteeID);

		removeTrust(truster, trustee);
	}
	
	public synchronized void addContext(String ownIdentityID, String newContext) throws UnknownIdentityException, InvalidParameterException {
		final Identity identity = getOwnIdentityByID(ownIdentityID);
		identity.addContext(newContext);
		identity.storeAndCommit();
		
		if(logDEBUG) Logger.debug(this, "Added context '" + newContext + "' to identity '" + identity.getNickname() + "'");
	}

	public synchronized void removeContext(String ownIdentityID, String context) throws UnknownIdentityException, InvalidParameterException {
		final Identity identity = getOwnIdentityByID(ownIdentityID);
		identity.removeContext(context);
		identity.storeAndCommit();
		
		if(logDEBUG) Logger.debug(this, "Removed context '" + context + "' from identity '" + identity.getNickname() + "'");
	}
	
	public synchronized String getProperty(String identityID, String property) throws InvalidParameterException, UnknownIdentityException {
		return getIdentityByID(identityID).getProperty(property);
	}

	public synchronized void setProperty(String ownIdentityID, String property, String value)
		throws UnknownIdentityException, InvalidParameterException {
		
		Identity identity = getOwnIdentityByID(ownIdentityID);
		identity.setProperty(property, value);
		identity.storeAndCommit();
		
		if(logDEBUG) Logger.debug(this, "Added property '" + property + "=" + value + "' to identity '" + identity.getNickname() + "'");
	}
	
	public synchronized void removeProperty(String ownIdentityID, String property) throws UnknownIdentityException, InvalidParameterException {
		final Identity identity = getOwnIdentityByID(ownIdentityID);
		identity.removeProperty(property);
		identity.storeAndCommit();
		
		if(logDEBUG) Logger.debug(this, "Removed property '" + property + "' from identity '" + identity.getNickname() + "'");
	}

	public String getVersion() {
		return Version.getMarketingVersion();
	}
	
	public long getRealVersion() {
		return Version.getRealVersion();
	}

	public String getString(String key) {
	    return getBaseL10n().getString(key);
	}
	
	public void setLanguage(LANGUAGE newLanguage) {
        WebOfTrust.l10n = new PluginL10n(this, newLanguage);
        if(logDEBUG) Logger.debug(this, "Set LANGUAGE to: " + newLanguage.isoCode);
	}
	
	public PluginRespirator getPluginRespirator() {
		return mPR;
	}
	
	public ExtObjectContainer getDatabase() {
		return mDB;
	}
	
	public Configuration getConfig() {
		return mConfig;
	}
	
	public SubscriptionManager getSubscriptionManager() {
		return mSubscriptionManager;
	}
	
	public IdentityFetcher getIdentityFetcher() {
		return mFetcher;
	}

	public XMLTransformer getXMLTransformer() {
		return mXMLTransformer;
	}
	
	public IntroductionPuzzleStore getIntroductionPuzzleStore() {
		return mPuzzleStore;
	}

	public IntroductionClient getIntroductionClient() {
		return mIntroductionClient;
	}
	
	protected FCPInterface getFCPInterface() {
		return mFCPInterface;
	}

	public RequestClient getRequestClient() {
		return mRequestClient;
	}

    /**
     * This is where our L10n files are stored.
     * @return Path of our L10n files.
     */
    public String getL10nFilesBasePath() {
        return "plugins/WebOfTrust/l10n/";
    }

    /**
     * This is the mask of our L10n files : lang_en.l10n, lang_de.10n, ...
     * @return Mask of the L10n files.
     */
    public String getL10nFilesMask() {
        return "lang_${lang}.l10n";
    }

    /**
     * Override L10n files are stored on the disk, their names should be explicit
     * we put here the plugin name, and the "override" indication. Plugin L10n
     * override is not implemented in the node yet.
     * @return Mask of the override L10n files.
     */
    public String getL10nOverrideFilesMask() {
        return "WebOfTrust_lang_${lang}.override.l10n";
    }

    /**
     * Get the ClassLoader of this plugin. This is necessary when getting
     * resources inside the plugin's Jar, for example L10n files.
     * @return ClassLoader object
     */
    public ClassLoader getPluginClassLoader() {
        return WebOfTrust.class.getClassLoader();
    }

    /**
     * Access to the current L10n data.
     *
     * @return L10n object.
     */
    public BaseL10n getBaseL10n() {
        return WebOfTrust.l10n.getBase();
    }

	
    /**
     * Tests whether two WoT are equal.
     * This is a complex operation in terms of execution time and memory usage and only intended for being used in unit tests.
     */
	public synchronized boolean equals(Object obj) {
		if(obj == this)
			return true;
		
		if(!(obj instanceof WebOfTrust))
			return false;
		
		WebOfTrust other = (WebOfTrust)obj;
		
		synchronized(other) {

		{ // Compare own identities
			final ObjectSet<OwnIdentity> allIdentities = getAllOwnIdentities();
			
			if(allIdentities.size() != other.getAllOwnIdentities().size())
				return false;
			
			for(OwnIdentity identity : allIdentities) {
				try {
					if(!identity.equals(other.getOwnIdentityByID(identity.getID())))
						return false;
				} catch(UnknownIdentityException e) {
					return false;
				}
			}
		}

		{ // Compare identities
			final ObjectSet<Identity> allIdentities = getAllIdentities();
			
			if(allIdentities.size() != other.getAllIdentities().size())
				return false;
			
			for(Identity identity : allIdentities) {
				try {
					if(!identity.equals(other.getIdentityByID(identity.getID())))
						return false;
				} catch(UnknownIdentityException e) {
					return false;
				}
			}
		}
		
		
		{ // Compare trusts
			final ObjectSet<Trust> allTrusts = getAllTrusts();
			
			if(allTrusts.size() != other.getAllTrusts().size())
				return false;
			
			for(Trust trust : allTrusts) {
				try {
					Identity otherTruster = other.getIdentityByID(trust.getTruster().getID());
					Identity otherTrustee = other.getIdentityByID(trust.getTrustee().getID());
					
					if(!trust.equals(other.getTrust(otherTruster, otherTrustee)))
						return false;
				} catch(UnknownIdentityException e) {
					return false;
				} catch(NotTrustedException e) {
					return false;
				}
			}
		}
		
		{ // Compare scores
			final ObjectSet<Score> allScores = getAllScores();
			
			if(allScores.size() != other.getAllScores().size())
				return false;
			
			for(Score score : allScores) {
				try {
					OwnIdentity otherTruster = other.getOwnIdentityByID(score.getTruster().getID());
					Identity otherTrustee = other.getIdentityByID(score.getTrustee().getID());
					
					if(!score.equals(other.getScore(otherTruster, otherTrustee)))
						return false;
				} catch(UnknownIdentityException e) {
					return false;
				} catch(NotInTrustTreeException e) {
					return false;
				}
			}
		}
		
		}
		
		return true;
	}
    
    
}<|MERGE_RESOLUTION|>--- conflicted
+++ resolved
@@ -1253,13 +1253,8 @@
 		try {
 			if(logDEBUG) Logger.debug(this, "Deleting identity " + identity + " ...");
 			
-<<<<<<< HEAD
-			Logger.debug(this, "Deleting received scores...");
+			if(logDEBUG) Logger.debug(this, "Deleting received scores...");
 			for(Score score : getScores(identity)) {
-=======
-			if(logDEBUG) Logger.debug(this, "Deleting received scores...");
-			for(Score score : getScores(identity))
->>>>>>> 8f634bf1
 				score.deleteWithoutCommit();
 				mSubscriptionManager.storeScoreChangedNotificationWithoutCommit(score, null);
 			}
@@ -1273,13 +1268,8 @@
 				}
 			}
 
-<<<<<<< HEAD
-			Logger.debug(this, "Deleting received trusts...");
+			if(logDEBUG) Logger.debug(this, "Deleting received trusts...");
 			for(Trust trust : getReceivedTrusts(identity)) {
-=======
-			if(logDEBUG) Logger.debug(this, "Deleting received trusts...");
-			for(Trust trust : getReceivedTrusts(identity))
->>>>>>> 8f634bf1
 				trust.deleteWithoutCommit();
 				mSubscriptionManager.storeTrustChangedNotificationWithoutCommit(trust, null);
 			}
@@ -1613,23 +1603,15 @@
 			if(trust.getValue() != newValue) {
 				trust.setValue(newValue);
 				trust.storeWithoutCommit();
-<<<<<<< HEAD
 				mSubscriptionManager.storeTrustChangedNotificationWithoutCommit(oldTrust, trust);
-				Logger.debug(this, "Updated trust value ("+ trust +"), now updating Score.");
-=======
 				if(logDEBUG) Logger.debug(this, "Updated trust value ("+ trust +"), now updating Score.");
->>>>>>> 8f634bf1
 				updateScoresWithoutCommit(oldTrust, trust);
 			}
 		} catch (NotTrustedException e) {
 			final Trust trust = new Trust(this, truster, trustee, newValue, newComment);
 			trust.storeWithoutCommit();
-<<<<<<< HEAD
 			mSubscriptionManager.storeTrustChangedNotificationWithoutCommit(null, trust);
-			Logger.debug(this, "New trust value ("+ trust +"), now updating Score.");
-=======
 			if(logDEBUG) Logger.debug(this, "New trust value ("+ trust +"), now updating Score.");
->>>>>>> 8f634bf1
 			updateScoresWithoutCommit(null, trust);
 		} 
 
@@ -1956,13 +1938,8 @@
 						currentStoredTrusteeScore = getScore(treeOwner, trustee);
 						scoreExistedBefore = true;
 					} catch(NotInTrustTreeException e) {
-<<<<<<< HEAD
 						scoreExistedBefore = false;
-						currentStoredTrusteeScore = new Score(treeOwner, trustee, 0, -1, 0);
-						currentStoredTrusteeScore.initializeTransient(this);
-=======
 						currentStoredTrusteeScore = new Score(this, treeOwner, trustee, 0, -1, 0);
->>>>>>> 8f634bf1
 					}
 					
 					final Score oldScore = currentStoredTrusteeScore.clone();
@@ -2077,28 +2054,19 @@
 			// TODO: The identity won't be fetched because it has not received a trust value yet.
 			// IMHO we should not support adding identities without giving them a trust value.
 			
-<<<<<<< HEAD
 			synchronized(mDB.lock()) {
 			try {
-			identity = new Identity(requestURI, null, false);
-			identity.initializeTransient(this);
+			identity = new Identity(this, requestURI, null, false);
 			identity.storeWithoutCommit();
 			mSubscriptionManager.storeNewIdentityNotificationWithoutCommit(identity);
 			Persistent.checkedCommit(mDB, this);
 			//storeWithoutCommit(identity);
-			Logger.normal(this, "Added identity " + identity);
+			if(logDEBUG) Logger.debug(this, "Created identity " + identity);
 			} catch(RuntimeException e2) {
 				Persistent.checkedRollbackAndThrow(mDB, this, e2);
 				identity = null; // Will not be executed, needed to make the compiler happy. 
 			}
 			}
-=======
-			//try {
-			identity = new Identity(this, requestURI, null, false);
-			identity.storeAndCommit();
-			//storeWithoutCommit(identity);
-			if(logDEBUG) Logger.debug(this, "Created identity " + identity);
->>>>>>> 8f634bf1
 			
 			//if(!shouldFetchIdentity(identity)) {
 			//	assert(false);
