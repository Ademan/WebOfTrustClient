--- conflicted
+++ resolved
@@ -393,13 +393,8 @@
  			OwnIdentity ownId = (OwnIdentity)identity;
  			sfs.putOverwrite("InsertURI" + suffix, ownId.getInsertURI().toString());
  		}
-<<<<<<< HEAD
-  
-=======
-        sfs.put("PublishesTrustList" + suffix, identity.doesPublishTrustList());
         sfs.putOverwrite("CurrentEditionFetchState" + suffix, identity.getCurrentEditionFetchState().toString());
         
->>>>>>> c3864ed8
  		final ArrayList<String> contexts = identity.getContexts();
  		final HashMap<String, String> properties = identity.getProperties();
  		int contextCounter = 0;
